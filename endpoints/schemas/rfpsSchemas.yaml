openapi: 3.0.0
info:
  version: 5.1.0
  title: RFP Schema
  description: RFP Schema
  termsOfService: http://placeholderdomain.io/terms/
  contact:
    name: TIP Initiative
    email: tipinitiative@frontrowadvisory.com
    url: http://placeholderdomain.io
  license:
    name: MIT
    url: https://opensource.org/licenses/MIT
paths: {}
components:
  schemas:
    BuyerRFPS:
      description: >-
        Using the BuyerRFPS schema, the buyers is able to express the criteria that need to be met when
        responding with a proposal
      properties:
        transactionHeader:
          $ref: 'commonSchemas.yaml#/components/schemas/TransactionHeader'
        referenceIds:
          type: array
          items:
            $ref: 'commonSchemas.yaml#/components/schemas/ReferenceId'
        dateSubmitted:
          description: Buyer submit date for the RFP
          type: string
          format: date
        dueDate:
          description: Due date for the proposal response
          type: string
          format: date
        buyer:
          $ref: 'commonSchemas.yaml#/components/schemas/Buyer'
        commission:
          description: Buyer commission percentage amount
          type: number
          format: float
        advertiser:
          $ref: 'commonSchemas.yaml#/components/schemas/Advertiser'
        brand:
          $ref: 'commonSchemas.yaml#/components/schemas/Brand'
        product:
          $ref: 'commonSchemas.yaml#/components/schemas/Product'
        contacts:
          type: array
          items:
            $ref: 'commonSchemas.yaml#/components/schemas/Contact'
        currency:
          $ref: 'commonSchemas.yaml#/components/schemas/Currency'
<<<<<<< HEAD
        budgets:
=======
        budget:
          description: Overall total budget for the RFP
>>>>>>> f2641f10
          type: array
          items:
            $ref: 'commonSchemas.yaml#/components/schemas/Budget'
        timePeriodPreferences:
          type: array
          items:
            $ref: 'commonSchemas.yaml#/components/schemas/TimePeriod'
          minItems: 1
        marketPreferences:
          description: |-
            List of market preferences (AND)
            "<Market Name>"
          type: array
          items:
            type: string
        audiencePreferences:
          type: array
          items:
            $ref: 'commonSchemas.yaml#/components/schemas/AudienceSegment'
        unitLengthPreferences:
          description: |-
            List of unit length preferences (AND)
            "<Unit Length>"
          type: array
          items:
            type: integer
        guidelines:
          description: Guidelines for proposal
          type: array
          items:
            $ref: 'commonSchemas.yaml#/components/schemas/Guideline'
        objective:
          description: KPI of the overall campaign
          type: string
        comments:
          description: Additional Information
          type: string
        campaignGoals:
          type: array
          items:
            $ref: '#/components/schemas/CampaignGoal'
      required:
        - transactionHeader
        - referenceIds
        - dateSubmitted
        - advertiser
        - contacts
        - timePeriodPreferences
    CampaignGoal:
      properties:
        distributionType:
          description: Goal type element used for distribution
          type: string
          enum:
            - MediaType
            - Daypart
            - Market
            - Quarter
            - Month
            - Week
            - AddedValue
        distributionMethod:
<<<<<<< HEAD
          description: >-
            Distribution method elements; impressions or GRP distributions pertain to the primary audience
            segment
=======
          description: Distribution method elements; impressions or GRP distributions pertain to the primary audience segment
>>>>>>> f2641f10
          type: string
          enum:
            - Impressions
            - GRPs
            - Units
            - Budget
        distributionName:
          description: >-
            This is the name for the distribution type; for example it could be Daypart Name, or Quarter
            Name, etc.
          type: string
        distribution:
          description: This defines how the distributions for the method are being defined
          type: string
          enum:
            - Percentage
            - Exact Value
        distributionValue:
          description: >-
            This is the value for the distribution goal; it could be exact numeric value or a a percentage
            amount
          type: number
          format: float
        distributionOrder:
          description: >-
            Only populate when multiple distributions types are defined; defines the nesting order for
            the distributions
          type: integer
          minimum: 0
        distributionOrderParent:
          description: >-
            Only populate when multiple distributions types are defined; defines the parent when there
            are multiple nesting orders
          type: integer
          nullable: true
      required:
        - distributionType
        - distributionMethod
        - distributionName
        - distribution
        - distributionValue
        - distributionOrder
        - distributionOrderParent<|MERGE_RESOLUTION|>--- conflicted
+++ resolved
@@ -51,12 +51,7 @@
             $ref: 'commonSchemas.yaml#/components/schemas/Contact'
         currency:
           $ref: 'commonSchemas.yaml#/components/schemas/Currency'
-<<<<<<< HEAD
         budgets:
-=======
-        budget:
-          description: Overall total budget for the RFP
->>>>>>> f2641f10
           type: array
           items:
             $ref: 'commonSchemas.yaml#/components/schemas/Budget'
@@ -119,13 +114,9 @@
             - Week
             - AddedValue
         distributionMethod:
-<<<<<<< HEAD
           description: >-
             Distribution method elements; impressions or GRP distributions pertain to the primary audience
             segment
-=======
-          description: Distribution method elements; impressions or GRP distributions pertain to the primary audience segment
->>>>>>> f2641f10
           type: string
           enum:
             - Impressions

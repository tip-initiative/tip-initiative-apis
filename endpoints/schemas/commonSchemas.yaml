openapi: 3.0.0
info:
  version: 5.1.0
  title: Common Schemas
  description: Common Schemas
  termsOfService: http://placeholderdomain.io/terms/
  contact:
    name: TIP Initiative
    email: tipinitiative@frontrowadvisory.com
    url: http://placeholderdomain.io
  license:
    name: MIT
    url: https://opensource.org/licenses/MIT
paths: {}
components:
  schemas:
    TransactionHeader:
      description: A common object defining the general transaction header information
      properties:
        tipVersion:
          description: TIP version of the interface
          type: string
        transactionId:
          $ref: '#/components/schemas/TransactionId'
        originalTransactionId:
          $ref: '#/components/schemas/TransactionId'
        timeStamp:
          description: Date and time the transaction was created - date-time represent UTC of the server
          type: string
          format: date-time
      required:
        - tipVersion
        - transactionId
        - timeStamp
    TransactionId:
      description: A common object defining transaction identifier details
      properties:
        transactionId:
          description: Global unique identifier (GUID)
          type: string
          format: uuid
        transactionType:
          description: This indicates the type of data exchange being sent
          type: string
          enum:
            - New
            - Change
            - Cancel
            - Reject
            - Recall
            - Confirm
        sourceId:
          description: Indicates the source "trading partner" unique identification
          type: string
        sourceName:
          description: Indicates the source "trading partner" name
          type: string
      required:
        - transactionId
        - transactionType
        - sourceId
        - sourceName
    MediaOutlet:
      description: A descriptor common object defining linear broadcast television or non-linear sell-side
        service
      properties:
        mediaOutletId:
          description: Unique persistent identifier for the station, network or entity
          type: string
        mediaOutletName:
          description: Station, network name or entity associated to mediaOutletId
          type: string
        mediaOutletType:
          description: Type of media outlet
          type: string
          enum:
            - Broadcast TV
            - OTT
            - Connected TV
            - Addressable TV
            - Digital Video
            - Mobile Video
            - Terrestrial Radio
            - Digital Audio
        mediaOutletChannel:
          description: Station or network station identification (Channel)
          type: string
        mediaOutletMarketName:
          description: Outlet associated to the market name when applicable
          type: string
        mediaOutletReference:
          description: External mediaoutlet reference to support data mapping differences between systems
          type: string
      required:
        - mediaOutletId
        - mediaOutletName
        - mediaOutletType
    Advertiser:
      description: A descriptor common object defining the advertiser
      properties:
        advertiserId:
          description: Unique persistent identifier for the advertiser/client
          type: string
        advertiserName:
          description: Advertiser name
          type: string
        advertiserReference:
          description: External advertiser reference to support data mapping differences between systems
          type: string
      required:
        - advertiserId
        - advertiserName
    Brand:
      description: A descriptor common object defining the advertising-brand
      properties:
        brandId:
          description: Unique persistent identifier for the brand
          type: string
        brandName:
          description: Brand Name
          type: string
        brandReference:
          description: External brand reference to support data mapping differences between systems
          type: string
      required:
        - brandId
        - brandName
    Buyer:
      description: >-
        A descriptor common object defining the agency, buy-side organization, trafficking agency or
        supplier of the media
      properties:
        buyerId:
          description: >-
            Unique persistent identifier for the Buying organization or trafficking agency or the supplier
            of the media
          type: string
        buyerName:
          description: Buying organization name
          type: string
        buyerReference:
          description: External buyer reference to support data mapping differences between systems
          type: string
      required:
        - buyerId
        - buyerName
    Product:
      description: A descriptor common object defining the product category
      properties:
        productId:
          description: Unique persistent identifier for the product
          type: string
        productName:
          description: Product name
          type: string
        productReference:
          description: External product reference to support data mapping differences between systems
          type: string
      required:
        - productId
        - productName
    AudienceSegment:
      description: A descriptor common object defining the audience segment details
      properties:
        audienceSegmentId:
          description: Unique persistent identifier for audience segment
          type: string
        audienceSegmentName:
          description: Audience Segment Name
          type: string
        audienceSegmentReference:
          description: External audience segment reference
          type: string
        audienceMethodology:
<<<<<<< HEAD
          description: Methodology used to aggregate the audiences that are being provided in the audienceMetricValue
=======
          description: |
            Methodology used to aggregate the audiences 
            that are being provided in the audienceMetricValue
>>>>>>> f2641f10
          type: string
        primaryIndicator:
          description: True/False
          type: boolean
        guarantee:
          description: True/False
          type: boolean
        ratingSource:
          description: For example, Nielsen, ComScore, Internal, Client
          type: string
        ratingStream:
<<<<<<< HEAD
          description: >-
=======
          description: |-
>>>>>>> f2641f10
            For example, Program Live, Commercial Ratings Live, Commercial Rating Live+3, Commercial
            Rating Live+7
          type: string
      required:
        - audienceSegmentId
        - audienceSegmentName
    AudienceSegmentDetail:
      description: A common object combining a mediaoutlet id with audience segment and universe objects
      properties:
        mediaOutletId:
          description: The mediaOutletId associated to the mediaoutlet
          type: string
        audienceSegment:
          $ref: '#/components/schemas/AudienceSegment'
        universes:
          description: A collection of all Universes covered by the media outlet
          type: array
          items:
            $ref: '#/components/schemas/Universe'
          minItems: 1
      required:
        - mediaOutletId
        - audienceSegment
    AudienceMetric:
      description: A common object defining the audience metric type and value
      properties:
        audienceMetric:
          description: Audience metric type
          type: string
          enum:
            - Impressions
            - Rating
            - GRPs
            - VPVH
            - Composition
            - Reach
            - Frequency Threshold
            - Scarcity
        audienceMetricValue:
          description: Audience metric type value
          type: integer
      required:
        - audienceMetric
        - audienceMetricValue
    PricingMetricOption:
      description: >-
        A common object defining the Pricing metric: CPM - Cost-per-thousand, CPP - Cost-per-point, CPE
        - Cost-per-engagement, CPA - Cost-per-action
      type: string
      enum:
        - CPM
        - CPP
        - CPE
        - CPA
    PricingMetric:
      description: A common object defining the audience-based pricing metric type and value
      properties:
        pricingMetric:
          $ref: '#/components/schemas/PricingMetricOption'
        pricingMetricValue:
          description: The dollar value associated to the audience-based pricing metric
          type: number
          format: float
      required:
        - pricingMetric
        - pricingMetricValue
    AudiencePricingMetric:
      description: A common object combining an audience segment id with audience metric and pricing
        metric objects
      properties:
        audienceSegmentId:
          description: Unique persistent identifier for audience segment
          type: string
        type:
          description: |-
            Selling -booked audience/pricing values from Order
            Actual - delivered/actual audience/pricing associated with the rating source/rating stream
            Projection - seller's internal audience projectionsassociated with the rating stream/rating type
          type: string
          enum:
            - Selling
            - Actual
            - Projection
        audienceMetric:
          $ref: '#/components/schemas/AudienceMetric'
        pricingMetric:
          $ref: '#/components/schemas/PricingMetric'
      required:
        - audienceSegmentId
        - pricingMetric
    Universe:
      description: >-
        A descriptor common object defining the universe coverage and the estimated number of households
        or people within the universe
      properties:
        universeType:
          description: Universe type name
          type: string
          enum:
            - Market
            - Total US
            - Coverage
            - Addressable
        universeTypeValue:
          description: The total number of households or people in the universe that are potentially
            reachable
          type: integer
    CancellationTerms:
      description: A descriptor common object defining cancellation terms for a proposal
      properties:
        cancellationType:
          description: Type of cancellation; either a specific quarter or broadcast date
          type: string
          enum:
            - Quarterly
            - Broadcast Date
        cancellation:
          description: Quarter name or broadcast date dependent on cancellation type
          oneOf:
            - type: string
            - type: string
              format: date
        cancellationPriorDays:
          description: Number of days notice needed prior to start quarter or broadcast date to request
            cancellation
          type: integer
        cancellationPercentage:
          description: Percentage of total amount that is cancellable
          type: number
          format: float
    TimeSeparation:
      description: A descriptor common object defining time separation terms
      properties:
        unitLength:
          description: Unit length
          type: integer
        timeSeparation:
          description: >-
            Agreement whereby the seller agrees to separate advertiser’s commercials by a specific length
            of time in addition to agreeing to not run another product that is directly competitive within
            a specific time frame; agreement may defined by unit length or across all lengths. Time Separation
            is defined in seconds
          type: integer
    ReferenceId:
      description: A descriptor common object defining the reference details for RFP, Proposal, Order
        and Invoice
      properties:
        referenceSourceName:
          description: Name associated with the organization that is supplying the ids and version information
          type: string
        referenceSourceId:
          description: ID associated with the organization sending the information
          type: string
        referenceSourceLookup:
          description: Reference Source Look up; this could be URI to lookup information about the reference
            source name
          type: string
        referenceType:
          description: Source reference type
          type: string
          enum:
            - RFP
            - Proposal
            - Deal
            - Order
            - Invoice
        referenceId:
          description: Number or ID associated with reference type
          oneOf:
            - type: integer
            - type: string
        referenceVersionId:
          description: Version number associated with the reference id; used to track revisions
          type: string
        referenceName:
          description: Free form name used to identify the type of entity such as Order Name, RFP Name
          type: string
      required:
        - referenceSourceName
        - referenceSourceId
        - referenceType
        - referenceId
    Currency:
      description: |-
        Currency Code is based on ISO 4217.
        This is the short list of most widely used codes for North America
      type: string
      enum:
        - USD   # US Dollar
        - CAD   # Canadian Dollar
        - EUR   # Euro
        - GBP   # Great Britain Pound
        - MXN   # Mexican Peso
        - AUD   # Australian Dollar
      default: USD
    CpeCode:
      description: A common object combining buyer's client code, product and estimate
      properties:
        clientCode:
          description: Client code provided from the buyer. Packages client, product and estimate codes
            together.
          type: string
        productCode:
          description: Product code provided from the buyer. Packages client, product and estimate codes
            together.
          type: string
        estimateCode:
          description: Estimate code provided from the buyer. Packages client, product and estimate codes
            together.
          type: string
    BillingOption:
      description: A descriptor common object defining the billing/invoice information
      properties:
        billingCalendar:
          description: The invoicing calendar
          type: string
          enum:
            - Broadcast
            - Calendar
            - Nielsen
        billingCycle:
          description: The interval within the billingCalendar in which the invoices should be issued
          type: string
          enum:
            - Month
            - Week
        billingGranularity:
          description: The order's invoice split parameters
          type: string
          enum:
            - Order
            - Brand
            - Inventory Type
            - Insertion Order
      required:
        - billingCalendar
        - billingCycle
    RateCard:
      description: A descriptor common object defining the Rate Card
      properties:
        rateCardId:
          description: Seller's Rate Card ID
          type: string
        rateCardName:
          description: Seller's Rate Card Name associated to the Rate Card ID
          type: string
    Budget:
      description: >-
<<<<<<< HEAD
        A descriptor common object defining the budget or total allocation for a RFP or proposal with
        optional allocations per market, media outlet or media type
=======
        descriptor common object defining the budget or total allocation for a RFP or proposal with optional
        allocations per market, media outlet or media type
>>>>>>> f2641f10
      properties:
        budgetAmount:
          description: Total budget amount being requested
          type: number
          format: float
          minimum: 0
          exclusiveMinimum: true
        budgetAllocation:
          $ref: '#/components/schemas/BudgetAllocation'
      required:
        - budgetAmount
    BudgetAllocation:
      description: A descriptor common object defining the budget number and/or percentage in terms of
        budget type
      properties:
        budgetType:
          type: string
          enum:
            - DMA
            - MediaOutlet
            - MediaType
        budgetName:
          description: |-
            This will be a specified DMA from the selected list when budget type is equal to DMA or a string containing a channel or specific type of media, The value of budget name is a conditional on budgetType.
            - If budgetType = DMA, use the canonical list of DMA names
            - If budgetType = Mediaoutlet, use media outlet name (call sign)
            - If budgetType= MediaType, use values from MediaOutletType Enum
          type: string
        budgetAmount:
          description: The overall budget amount allocated to the budget name
          type: number
          format: float
          minimum: 0
          exclusiveMinimum: true
        budgetSharePercent:
          description: The percentage share of the market name being allocated to the seller
          type: number
          format: float
          minimum: 0
          exclusiveMinimum: true
      required:
        - budgetType
        - budgetName
    Guideline:
      description: A descriptor common object defining the general guidelines (rules) when requesting
        programming
      properties:
        guidelineType:
<<<<<<< HEAD
          description: >-
            Used to provide guidance about the appropriate age group for the content or other types of
            content descriptors that maybe relevent to content
=======
          description: Used to provide guidance about the appropriate age group for the content or other types of content descriptors that maybe relevent to content 
>>>>>>> f2641f10
          type: string
          enum:
            - Content
            - Program
            - MPAA Rating
            - Site Category
            - Genre
            - Video Group
            - Video Site
        excludeOrInclude:
          type: string
          enum:
            - Include
            - Exclude
        guidelineId:
          description: Guideline ID
          type: string
        guidelineName:
          description: Guideline name associated to the guideline type
          type: string
      required:
        - guidelineType
        - excludeOrInclude
    DateTime:
      description: A descriptor common object combining broadcast date and broadcast time used in Logtimes
        & Invoices
      properties:
        broadcastDate:
          description: The broadcast date on which the unit aired/scheduled; this is not a calendar date
          type: string
          format: date
        calendarDateTime:
          description: >-
            The calendar date and time on which the unit aired/scheduled. Time is interpreted based on
            the local timezone of the mediaoutlet using military date time YYYY-MM-DDTHH:MM:SS
          type: string
          format: date-time
    TimePeriod:
      description: A common object combining date window, DOW and time window objects
      properties:
        dateWindow:
          $ref: '#/components/schemas/DateWindow'
        DOW:
          $ref: '#/components/schemas/DayOfWeek'
        timeWindow:
          $ref: '#/components/schemas/TimeWindow'
      required:
        - dateWindow
        - DOW
    DateWindow:
      description: A descriptor common object defining the start and end dates
      properties:
        startDate:
          description: Start Date
          type: string
          format: date
        endDate:
          description: End Date
          type: string
          format: date
      required:
        - startDate
        - endDate
    TimeWindow:
      description: A descriptor common object defining the start and end times
      properties:
        startTime:
          description: >-
            Start time, indicates the starting time for the period. Time is considered local to the mediaoutlet.
            Using military time HH:MM:SS
          type: string
          pattern: ^(([0-1][0-9])|(2[0-3]))(:[0-5][0-9]){2}$
        endTime:
          description: >-
            End time, indicates the ending time for the period. Time is interpreted based on the local
            timezone of the mediaoutlet. Using military time HH:MM:SS
          oneOf:
            - type: string
              pattern: ^(([0-1][0-9])|(2[0-3]))(:[0-5][0-9]){2}$
            - type: string
              enum:
                - TBD
                - Indefinite
      required:
        - startTime
        - endTime
    DayOfWeek:
      description: A descriptor common object defining the valid days of week
      properties:
        monday:
          description: True/False
          type: boolean
        tuesday:
          description: True/False
          type: boolean
        wednesday:
          description: True/False
          type: boolean
        thursday:
          description: True/False
          type: boolean
        friday:
          description: True/False
          type: boolean
        saturday:
          description: True/False
          type: boolean
        sunday:
          description: True/False
          type: boolean
      required:
        - monday
        - tuesday
        - wednesday
        - thursday
        - friday
        - saturday
        - sunday
    DailyUnitDistribution:
      description: >-
        A descriptor common object defining the number of units per day of week. Zero (0) indicates no
        unit will be expected to air on the corresponding day of the week.
      properties:
        monday:
          description: Number of units or zero
          type: integer
          minimum: 0
        tuesday:
          description: Number of units or zero
          type: integer
          minimum: 0
        wednesday:
          description: Number of units or zero
          type: integer
          minimum: 0
        thursday:
          description: Number of units or zero
          type: integer
          minimum: 0
        friday:
          description: Number of units or zero
          type: integer
          minimum: 0
        saturday:
          description: Number of units or zero
          type: integer
          minimum: 0
        sunday:
          description: Number of units or zero
          type: integer
          minimum: 0
      required:
        - monday
        - tuesday
        - wednesday
        - thursday
        - friday
        - saturday
        - sunday
      nullable: true
    InventoryType:
      description: >-
        A descriptor common object defining the type of advertisement, announcement, spot or message
        served on linear or digital service
      type: string
      enum:
        - Commercial
        - Interstitial
        - Billboard
    InventoryPosition:
      description: >-
        A descriptor common object defining a request or actual placement of a commercial unit within
        a break or program
      type: string
      enum:
        - First
        - Middle
        - Last
        - Pre-Roll
        - Mid-Roll
        - Post-Roll
    LinkType:
      description: A descriptor common object defining the linking of matching or related commercials
      properties:
        linkType:
          description: Used to communicate the type of link constraints between two or more units
          type: string
          enum:
            - Billboard
            - Piggyback
            - Bookend
            - Sandwich
            - Donut
            - Sponsorship
            - Package
        linkNum:
          description: >-
            Unique number to communicate the association of two or more units that have been linked together;
            only valid when the the instructions have a link type association
          type: integer
        linkSeq:
          description: Used to communicate the airing sequential order of units that have been linked
            together
          type: integer
      required:
        - linkType
    Contact:
      description: A descriptor common object defining a person's contact information
      properties:
        contactType:
          description: Type of Contact
          type: string
          enum:
            - Account Executive
            - Planner
            - Assistant
            - Buyer
            - Payee
            - Creative
            - Delivery Service
        referenceSourceName:
          description: Name associated with the organization that is supplying the contact information
          type: string
        referenceSourceId:
          description: ID associated with the organization
          type: string
<<<<<<< HEAD
        salesOffices:
=======
        salesOffice:
>>>>>>> f2641f10
          description: Contact office. Could be multiple locations. (e.g. New York, Chicago, Detroit)
          type: array
          items:
            type: string
          uniqueItems: true
          nullable: true
        contactFirstName:
          description: Contact First Name
          type: string
        contactLastName:
          description: Contact Last Name
          type: string
        addressLine1:
          description: Contact Address Line 1
          type: string
        addressLine2:
          description: Contact Address Line 2
          type: string
          nullable: true
        city:
          description: City
          type: string
          nullable: true
        state:
          description: State
          type: string
          nullable: true
        postalCode:
          description: Postal Code
          type: string
          nullable: true
        country:
          description: Country
          type: string
          nullable: true
        phoneNumber:
          description: Primary telephone number
          type: string
          nullable: true
        email:
          description: Primary email
          type: string
          format: email
          nullable: true
        effectiveDate:
          description: Effective date for contact
          type: string
          format: date
      required:
        - contactType
        - referenceSourceName
        - referenceSourceId
        - contactFirstName
        - contactLastName
        - effectiveDate
    RemittanceInfo:
      description: A descriptor common object defining the invoice remittance Information and billing
        instructions
      properties:
        referenceSourceId:
          description: ID associated with the remittance
          type: string
        referenceName:
          description: Name associated with the remittance
          type: string
        contactFirstName:
          description: Contact First Name (not necessary)
          type: string
        contactLastName:
          description: Contact Last Name (not necessary)
          type: string
        addressLine1:
          description: Contact Address Line 1
          type: string
        addressLine2:
          description: Contact Address Line 2
          type: string
          nullable: true
        city:
          description: City
          type: string
          nullable: true
        state:
          description: State
          type: string
          nullable: true
        postalCode:
          description: Postal Code
          type: string
          nullable: true
        country:
          description: Country
          type: string
          nullable: true
        phoneNumber:
          description: Primary telephone number
          type: string
          nullable: true
        contactEmail:
          description: Primary email for payment remittance information
          type: string
          format: email
          nullable: true
        portalInformation:
          description: Portal information including payment instructions
          type: string
          nullable: true
        paymentLink:
          description: URL that directs buyer to invoice payment options
          type: string
          nullable: true
        comments:
          description: Comments
          type: string
          nullable: true
    SalesElementHeader:
      description: A descriptor common object defining the sales element header information
      properties:
        mediaOutletId:
          description: MediaOutlet ID
          type: string
        salesElementName:
          description: Seller's sales element name; this could be either a program or daypart name
          type: string
        salesElementId:
          description: Seller's sales element ID
          type: string
        salesElementType:
          description: >-
            The type of Sales Element either time, audience or program-based. Audience is used to denote
            video/OTT which is identified by the MediaOutlet
          type: string
          enum:
            - Time-specific
            - Program
            - Audience
      required:
        - mediaOutletId
        - salesElementName
        - salesElementId
        - salesElementType
    SalesElement:
      description: >-
        A common object combining the sales element header, time periods, programs and sales element
        inventory objects
      properties:
        salesElement:
          $ref: '#/components/schemas/SalesElementHeader'
        timePeriods:
          type: array
          items:
            $ref: '#/components/schemas/TimePeriod'
        programs:
          description: This includes a list of program names that are included in the salesElement
          type: array
          items:
            type: string
        salesElementInventory:
          type: array
          items:
            $ref: '#/components/schemas/SalesElementInventory'
      required:
        - salesElement
        - salesElementInventory
    SalesElementInventory:
      description: A common object combining the sales element inventory and sales element inventory
        dates objects
      properties:
        inventoryType:
          $ref: '#/components/schemas/InventoryType'
        linkType:
          $ref: '#/components/schemas/LinkType'
        inventoryPosition:
          $ref: '#/components/schemas/InventoryPosition'
        inventoryLength:
          description: length of inventory type, in seconds
          type: integer
        salesElementInventoryDates:
          type: array
          items:
            $ref: '#/components/schemas/SalesElementInventoryDate'
          minItems: 1
      required:
        - inventoryType
    SalesElementInventoryDate:
      description: A common object combining sales element inventory dates with audience pricing metrics
        objects
      properties:
        dateType:
          type: string
          enum:
            - Day
            - Week
            - Month
            - Quarter
        calendarType:
          description: Differentiates between OTT using Calendar and Linear using Broadcast Calendar.
          type: string
          enum:
            - Broadcast
            - Calendar
        dateWindow:
          $ref: '#/components/schemas/DateWindow'
        inventoryCapacity:
          description: The total maximum number of units for the SalesElementInventory
          type: string
        inventoryAvails:
          description: The number of "units" remaining for the SalesElementInventory
          type: string
        inventoryMax:
          description: The maximum number from the remaining "units" allowed for the SalesElementInventory
          type: string
        rate:
          description: The rate for individual unit
          type: number
          format: float
        audiencesPricingMetrics:
          description: Pricing metrics for individual unit
          type: array
          items:
            $ref: '#/components/schemas/AudiencePricingMetric'
      required:
        - dateType
        - calendarType
        - dateWindow
    SalesElementTransaction:
      description: >-
        A common object combining the sales element header, time periods, programs and transaction inventory
      properties:
        salesElement:
          $ref: '#/components/schemas/SalesElementHeader'
        timePeriods:
          type: array
          items:
            $ref: '#/components/schemas/TimePeriod'
        programs:
          description: This includes list of program names included in the salesElement
          type: array
          items:
            type: string
        salesElementTransactionInventory:
          type: array
          items:
            $ref: '#/components/schemas/SalesElementTransactionInventory'
      required:
        - salesElement
        - timePeriods
        - salesElementTransactionInventory
    SalesElementTransactionInventory:
      description: A common object that combines sales element transaction inventory with the transaction
        dates
      properties:
        lineNum:
          description: Source Line transaction number
          type: string
        lineReference:
          description: User defined line reference to the source line transaction number
          type: string
          nullable: true
        inventoryType:
          $ref: '#/components/schemas/InventoryType'
        linkType:
          $ref: '#/components/schemas/LinkType'
        inventoryPosition:
          $ref: '#/components/schemas/InventoryPosition'
        inventoryLength:
          description: length of inventory type, in seconds
          type: integer
          nullable: true
        adu:
          description: True/False
          type: boolean
          nullable: true
        bonus:
          description: True/False
          type: boolean
          nullable: true
        externalComment:
          description: >-
            A free form comments string that can be used in any of the many interfaces the Sales Element
            objects appears. For example to support buyer or seller generic comments to guide or explain
<<<<<<< HEAD
            changes that may have been applied to the line.
=======
            changes that can be applied to the line.
>>>>>>> f2641f10
          type: string
          nullable: true
        salesElementTransactionDates:
          type: array
          items:
            $ref: '#/components/schemas/SalesElementTransactionDate'
          minItems: 1
      required:
        - lineNum
        - inventoryType
        - salesElementTransactionDates
    SalesElementTransactionDate:
      description: >-
        A common object combining sales element transaction date information with the audience pricing
        metrics
      properties:
        dateType:
          type: string
          enum:
            - Week
        calendarType:
          description: Differentiates between OTT using Calendar and Linear using Broadcast Calendar.
          type: string
          enum:
            - Broadcast
            - Calendar
        dateWindow:
          $ref: '#/components/schemas/DateWindow'
        unitCount:
          description: The number of "units" for the SalesElementTransaction
          type: integer
          minimum: 0
        dailyUnitDistribution:
          $ref: '#/components/schemas/DailyUnitDistribution'
        rate:
          description: The rate for individual unit or impressions
          type: number
          format: float
          minimum: 0
          nullable: true
        externalComment:
          description: >-
            A free form comments string that can be used in any of the many interfaces the Sales Element
            objects appears. For example it can be used to support buyer or seller generic comments to
            guide the line-level negotiations in the proposal. It could include comments about the audience,
            rate, date, and units.
          type: string
          nullable: true
        audiencesPricingMetrics:
          description: Pricing metrics for individual unit
          type: array
          nullable: true
          items:
            $ref: '#/components/schemas/AudiencePricingMetric'
          nullable: true
      required:
        - dateType
        - calendarType
        - dateWindow
        - unitCount
    CancelConfirmRecallReject:
      description: A common object used for Recall, Cancel, Confirm or Reject for any transaction
      properties:
        transactionHeader:
          $ref: '#/components/schemas/TransactionHeader'
        referenceIds:
          type: array
          items:
            $ref: '#/components/schemas/ReferenceId'
          minItems: 1
        comments:
          description: Free form comments
          type: string
      required:
        - transactionHeader
        - referenceIds
    Error:
      description: Common object to define error return from all APIs
      properties:
        errorCode:
          type: integer
        errorMessage:
          type: string
      required:
        - errorCode
        - errorMessage
    AcceptedResponse:
      description: Common object to define successful return from all APIs
      properties:
        transactionId:
          type: string
          format: uuid
        timeStamp:
          type: string
          format: date-time
      required:
        - transactionId
        - timeStamp
    AdId:
      description: >-
        adId.org defines Ad-ID as 11-alphanumeric code with an optional 12th character as flag for H=High
        Def, D=3D ads. API will test the Syntax of the code but not validity. Testing for validity and
        if code is active requires a specific call to the Ad-ID.org server. The API can return the Complete
        External Access (CEA) metadata about the creative.
      type: string
      pattern: ^([A-Z,a-z,0-9]){11}[H,h,D,d]?$
    Creative:
      description: Object representing the creative
      properties:
        id:
          description: UniqueID from the seller of the Creative [who assigns this in the process]
          type: string
        version:
          description: Version of the creative
          type: string
        name:
          description: Name of the creative
          type: string
        adId:
          $ref: '#/components/schemas/AdId'
        altAdId:
          description: >-
            Alternate Advertising industry standard unique identifier for the commercial. It could be
            a legacy ISCI or house identifier created by the creative house or agency.
          type: string
        length:
          description: Length (in seconds) of the Creative
          type: integer
      required:
        - id
        - name
        - length
    SupplyPath:
      description: Object representing the Supply Path
      properties:
        id:
          description: >-
<<<<<<< HEAD
            Identifier from Seller to indicate the means that the ad was delivered (SSP, PMP, direct
            publisher integration)
          type: string
        extId:
          description: External identifier from platform to indicate the supply source
=======
            Identifier from Seller to indicate the means that the ad was dilivered (SSP, PMP, direct
            publisher integration)
          type: string
        extId:
          description: External identifer from platform to indicate the supply source
>>>>>>> f2641f10
          type: string
        batchEntry:
          description: String from source (json, xml, etc. to indicate a batch supply entry)
          type: string
      required:
        - id
    Device:
      description: Object representing the user's device
      properties:
        ip:
          $ref: '#/components/schemas/IpAddress'
        ifa:
          description: Identifier of the device that is displaying the ad
          type: string
        sspId:
          description: Identifier of the sell-side platform that enabled the inventory
          type: string
        ua:
<<<<<<< HEAD
          description: User Agent of the device that is displaying the ad
=======
          description: User Agent of the deivce that is displaying the ad
>>>>>>> f2641f10
          type: string
        catSRC:
          description: The type of source of the inventory (SSP, PMP)
          type: string
        catType:
          description: The type of device, as defined by RTB 2.3.1 section 5.17
          type: string
          enum:
            - Mobile/Tablet
            - Personal Computer
            - Connected TV
            - Phone
            - Tablet
            - Connected Device
            - Set Top Box
      required:
        - ip
    Geo:
      description: Object representing the user's location
      properties:
        src:
          description: The type of source providing the geographic data (ex. IP2Location, Neustar (Quova),
            MaxMind)
          type: string
        country:
          description: 'Location: Country where ad is served, Country code using ISO-3166-1-alpha-3.'
          type: string
        region:
          description: Region code using ISO-3166-2; 2-letter state code if USA
          type: string
        dma:
          description: If US, DMA where ad is served
          type: string
        postal:
          description: Postal code where ad is served
          type: string
        lat:
          description: Latitude where ad is served
          type: number
          format: float
          minimum: -90
          maximum: 90
        long:
          description: Longitude where ad is served
          type: number
          format: float
          minimum: -180
          maximum: 180
        timeZone:
          description: Timezone of location where ad is served
          type: string
        accuracy:
          description: Accuracy estimate of location (applies to lat/long data)
          type: integer
      required:
        - country
    Event:
<<<<<<< HEAD
      description: Object representing the various events occurring for a given Impression
=======
      description: Object representing the various events occuring for a given Impression
>>>>>>> f2641f10
      properties:
        type:
          description: ImpressionID + eventType will be unique. (Please see VAST spec for all event Types)
          type: string
        timestamp:
          description: Timestamp for the event
          type: string
          format: date-time
        sigVerified:
<<<<<<< HEAD
          description: Indicates if the event has a verified signature from inventory source
=======
          description: Indicates if the event has a verified signiture from inventory source
>>>>>>> f2641f10
          type: boolean
        ip:
          $ref: '#/components/schemas/IpAddress'
        ua:
          description: User Agent of device where event occurred
          type: string
        refUrl:
          description: URL of site where event occurred
          type: string
        errCode:
          description: Error code of event in case of failure
          type: string
        rawUrl:
          description: Pixel URL for event
          type: string
      required:
        - type
        - timestamp
        - sigVerified
    Crypto:
      description: Object representing the fields needed to cryptographically sign an impression
      properties:
        signatureId:
          description: Base64 encoded ID of the signature
          type: string
          format: byte
          example: SVBWNE9SSVBWNkFkZHJlc3M=
      required:
        - signatureId
    Identifier:
      description: Generic identifier that can be used in any object independent of context (e.g. Creative
        ID)
      properties:
        id:
          description: Generic identifier that can be used in any object independent of context (e.g.
            Creative ID)
          type: string
          format: uuid
        version:
          description: Generic identifier version that can be used in any object independent of context
            (e.g. Creative ID)
          type: string
      required:
        - id
    IpAddress:
      description: Type Definition to accept IPv4 or IPV6
      type: string
      example: 192.168.001.001
      pattern: ^([0-9]{1,3}[\.]){3}([0-9]{1,3})|([0-9a-fA-F]{4}[\:]){7}[0-9a-fA-F]{4}$<|MERGE_RESOLUTION|>--- conflicted
+++ resolved
@@ -172,13 +172,7 @@
           description: External audience segment reference
           type: string
         audienceMethodology:
-<<<<<<< HEAD
           description: Methodology used to aggregate the audiences that are being provided in the audienceMetricValue
-=======
-          description: |
-            Methodology used to aggregate the audiences 
-            that are being provided in the audienceMetricValue
->>>>>>> f2641f10
           type: string
         primaryIndicator:
           description: True/False
@@ -190,11 +184,7 @@
           description: For example, Nielsen, ComScore, Internal, Client
           type: string
         ratingStream:
-<<<<<<< HEAD
           description: >-
-=======
-          description: |-
->>>>>>> f2641f10
             For example, Program Live, Commercial Ratings Live, Commercial Rating Live+3, Commercial
             Rating Live+7
           type: string
@@ -443,13 +433,8 @@
           type: string
     Budget:
       description: >-
-<<<<<<< HEAD
         A descriptor common object defining the budget or total allocation for a RFP or proposal with
         optional allocations per market, media outlet or media type
-=======
-        descriptor common object defining the budget or total allocation for a RFP or proposal with optional
-        allocations per market, media outlet or media type
->>>>>>> f2641f10
       properties:
         budgetAmount:
           description: Total budget amount being requested
@@ -498,13 +483,9 @@
         programming
       properties:
         guidelineType:
-<<<<<<< HEAD
           description: >-
             Used to provide guidance about the appropriate age group for the content or other types of
             content descriptors that maybe relevent to content
-=======
-          description: Used to provide guidance about the appropriate age group for the content or other types of content descriptors that maybe relevent to content 
->>>>>>> f2641f10
           type: string
           enum:
             - Content
@@ -731,11 +712,7 @@
         referenceSourceId:
           description: ID associated with the organization
           type: string
-<<<<<<< HEAD
         salesOffices:
-=======
-        salesOffice:
->>>>>>> f2641f10
           description: Contact office. Could be multiple locations. (e.g. New York, Chicago, Detroit)
           type: array
           items:
@@ -1017,11 +994,7 @@
           description: >-
             A free form comments string that can be used in any of the many interfaces the Sales Element
             objects appears. For example to support buyer or seller generic comments to guide or explain
-<<<<<<< HEAD
             changes that may have been applied to the line.
-=======
-            changes that can be applied to the line.
->>>>>>> f2641f10
           type: string
           nullable: true
         salesElementTransactionDates:
@@ -1159,19 +1132,11 @@
       properties:
         id:
           description: >-
-<<<<<<< HEAD
             Identifier from Seller to indicate the means that the ad was delivered (SSP, PMP, direct
             publisher integration)
           type: string
         extId:
           description: External identifier from platform to indicate the supply source
-=======
-            Identifier from Seller to indicate the means that the ad was dilivered (SSP, PMP, direct
-            publisher integration)
-          type: string
-        extId:
-          description: External identifer from platform to indicate the supply source
->>>>>>> f2641f10
           type: string
         batchEntry:
           description: String from source (json, xml, etc. to indicate a batch supply entry)
@@ -1190,11 +1155,7 @@
           description: Identifier of the sell-side platform that enabled the inventory
           type: string
         ua:
-<<<<<<< HEAD
           description: User Agent of the device that is displaying the ad
-=======
-          description: User Agent of the deivce that is displaying the ad
->>>>>>> f2641f10
           type: string
         catSRC:
           description: The type of source of the inventory (SSP, PMP)
@@ -1252,11 +1213,7 @@
       required:
         - country
     Event:
-<<<<<<< HEAD
       description: Object representing the various events occurring for a given Impression
-=======
-      description: Object representing the various events occuring for a given Impression
->>>>>>> f2641f10
       properties:
         type:
           description: ImpressionID + eventType will be unique. (Please see VAST spec for all event Types)
@@ -1266,11 +1223,7 @@
           type: string
           format: date-time
         sigVerified:
-<<<<<<< HEAD
           description: Indicates if the event has a verified signature from inventory source
-=======
-          description: Indicates if the event has a verified signiture from inventory source
->>>>>>> f2641f10
           type: boolean
         ip:
           $ref: '#/components/schemas/IpAddress'

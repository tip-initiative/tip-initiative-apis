openapi: 3.0.0
info:
  version: 5.1.0
  title: Common Schemas
  description: Common Schemas
  termsOfService: http://placeholderdomain.io/terms/
  contact:
    name: TIP Initiative
    email: tipinitiative@frontrowadvisory.com
    url: http://placeholderdomain.io
  license:
    name: MIT
    url: https://opensource.org/licenses/MIT
paths: {}
components:
  schemas:
    TransactionHeader:
      description: A common object defining the general transaction header information
      properties:
        tipVersion:
          description: TIP version of the interface
          type: string
        transactionId:
          $ref: '#/components/schemas/TransactionId'
        originalTransactionId:
          $ref: '#/components/schemas/TransactionId'
        timeStamp:
          description: Date and time the transaction was created - date-time represent UTC of the server
          type: string
          format: date-time
      required:
        - tipVersion
        - transactionId
        - timeStamp
    TransactionId:
      description: A common object defining transaction identifier details
      properties:
        transactionId:
          description: Global unique identifier (GUID)
          type: string
          format: uuid
        transactionType:
          description: This indicates if the data exchange being sent is either a new, change or cancel
            transaction.
          type: string
          enum:
            - New
            - Change
            - Cancel
            - Reject
            - Recall
            - Confirm
<<<<<<< HEAD
=======
          default: New
>>>>>>> 09ced227
        sourceId:
          description: Indicates the source "trading partner" unique identification
          type: string
        sourceName:
          description: Indicates the source "trading partner" name
          type: string
      required:
        - transactionId
        - transactionType
        - sourceId
        - sourceName
    MediaOutlet:
      description: A descriptor common object defining linear broadcast television or non-linear sell-side
        service
      properties:
        mediaOutletId:
          description: Unique persistent identifier for the station, network or entity
          type: string
        mediaOutletName:
          description: Station, network name or entity associated to mediaOutletId
          type: string
        mediaOutletType:
          description: Type of media outlet
          type: string
          enum:
            - Broadcast TV
            - OTT
            - Connected TV
            - Addressable TV
            - Digital Video
            - Mobile Video
            - Terrestrial Radio
            - Digital Audio
        mediaOutletChannel:
          description: Station or network station identification (Channel)
          type: string
        mediaOutletMarketName:
          description: Market Name
          type: string
        mediaOutletReference:
<<<<<<< HEAD
          description: External mediaoutlet reference to support data mapping differences between systems
=======
          description: External mediaoutlet reference to support data mapping differences between systems 
>>>>>>> 09ced227
          type: string
      required:
        - mediaOutletId
        - mediaOutletName
        - mediaOutletType
    Advertiser:
      description: A descriptor common object defining the advertiser
      properties:
        advertiserId:
          description: Unique persistent identifier for the advertiser/client
          type: string
        advertiserName:
          description: Advertiser name
          type: string
        advertiserReference:
          description: External advertiser reference to support data mapping differences between systems
          type: string
      required:
        - advertiserId
        - advertiserName
    Brand:
      description: A descriptor common object defining the advertising-brand
      properties:
        brandId:
          description: Unique persistent identifier for the brand
          type: string
        brandName:
          description: Brand Name
          type: string
        brandReference:
<<<<<<< HEAD
          description: External brand reference to support data mapping differences between systems
=======
          description: External brand reference to support data mapping differences between systems 
>>>>>>> 09ced227
          type: string
      required:
        - brandId
        - brandName
    Buyer:
      description: >-
        A descriptor common object defining the agency, buy-side organization, trafficking agency or
        supplier of the media
      properties:
        buyerId:
          description: >-
            Unique persistent identifier for the Buying organization or trafficking agency or the supplier
            of the media
          type: string
        buyerName:
          description: Buying organization name
          type: string
        buyerReference:
          description: External buyer reference to support data mapping differences between systems
          type: string
      required:
        - buyerId
        - buyerName
    Product:
      description: A descriptor common object defining the product category
      properties:
        productId:
          description: Unique persistent identifier for the product
          type: string
        productName:
          description: Product name
          type: string
        productReference:
          description: External product reference to support data mapping differences between systems
          type: string
      required:
        - productId
        - productName
    AudienceSegment:
      description: A descriptor common object defining the audience segment details
      properties:
        audienceSegmentId:
          description: Unique persistent identifier for audience segment
          type: string
        audienceSegmentName:
          description: Audience Segment Name
          type: string
        audienceSegmentReference:
          description: External audience segment reference
          type: string
        audienceMethodology:
          description: Methodology used to aggregate the audience
          type: string
        primaryIndicator:
          description: True/False
          type: boolean
        guarantee:
          description: True/False
          type: boolean
        ratingSource:
          description: Data source for audience segment
          type: string
          enum:
            - Nielsen
            - ComScore
            - Internal
            - Client
        ratingStream:
          description: Rating stream type associated to the rating source
          type: string
          enum:
            - Program Live
            - Commercial Ratings Live
            - Commercial Rating Live+3
            - Commercial Rating Live+7
      required:
        - audienceSegmentId
        - audienceSegmentName
    AudienceSegmentDetail:
      description: A common object combining a mediaoutlet id with audience segment and universe objects
      properties:
        mediaOutletId:
          description: The mediaOutletId associated to the mediaoutlet
          type: string
        audienceSegment:
          $ref: '#/components/schemas/AudienceSegment'
        universes:
          description: A collection of all Universes covered by the media outlet
          type: array
          items:
            $ref: '#/components/schemas/Universe'
          minItems: 1
      required:
        - mediaOutletId
        - audienceSegment
    AudienceMetric:
      description: A common object defining the audience metric type and value
      properties:
        audienceMetric:
          description: Audience metric type
          type: string
          enum:
            - Impressions
            - Rating
            - GRPs VPVH
            - Composition
            - Reach
            - Frequency Threshold
            - Scarcity
        audienceMetricValue:
          description: Audience metric type value
          type: integer
      required:
        - audienceMetric
        - audienceMetricValue
    PricingMetricOption:
      description: |-
        A common object defining the Pricing metric
        CPM - Cost-per-thousand,
        CPP - Cost-per-point,
        CPE - Cost-per-engagement,
        CPA - Cost-per-action
      type: string
      enum:
        - CPM
        - CPP
        - CPE
        - CPA
    PricingMetric:
      description: A common object defining the audience-based pricing metric type and value
      properties:
        pricingMetric:
          $ref: '#/components/schemas/PricingMetricOption'
        pricingMetricValue:
          description: The dollar value associated to the audience-based pricing metric
          type: number
          format: float
      required:
        - pricingMetric
        - pricingMetricValue
    AudiencePricingMetric:
      description: A common object combining an audience segment id with audience metric and pricing
        metric objects
      properties:
        audienceSegmentId:
          description: Unique persistent identifier for audience segment
          type: string
        audienceMetric:
          $ref: '#/components/schemas/AudienceMetric'
        pricingMetric:
          $ref: '#/components/schemas/PricingMetric'
      required:
        - audienceSegmentId
        - pricingMetric
    Universe:
      description: >-
        A descriptor common object defining the universe coverage and the estimated number of households
        or people within the universe
      properties:
        universeType:
          description: Universe type name
          type: string
          enum:
            - Market
            - Total US
            - Coverage
            - Addressable
        universeTypeValue:
          description: The total number of households or people in the universe that are potentially
            reachable
          type: integer
    CancellationTerms:
      description: A descriptor common object defining cancellation terms for a proposal
      properties:
        cancellationType:
          description: Type of cancellation; either a specific quarter or broadcast date
          type: string
          enum:
            - Quarterly
            - Broadcast Date
        cancellation:
          description: Quarter name or broadcast date dependent on cancellation type
          oneOf:
            - type: string
            - type: string
              format: date
        cancellationPriorDays:
          description: Number of days notice needed prior to start quarter or broadcast date to request
            cancellation
          type: integer
        cancellationPercentage:
          description: Percentage of total amount/budget that is cancellable
          type: number
          format: float
    TimeSeparation:
      description: A descriptor common object defining time separation terms
      properties:
        unitLength:
          description: Unit length
          type: integer
        timeSeparation:
          description: >-
            Agreement whereby the seller agrees to separate advertiser’s commercials by a specific length
            of time in addition to agreeing to not run another product that is directly competitive within
            a specific time frame; agreement may defined by unit length or across all lengths. Time Separation
            is defined in seconds
          type: integer
    ReferenceId:
      description: A descriptor common object defining the reference details for RFP, Proposal, Order
        and Invoice
      properties:
        referenceSourceName:
          description: Name associated with the organization that is supplying the ids and version information
          type: string
        referenceSourceId:
          description: ID associated with the organization sending the information
          type: string
        referenceSourceLookup:
          description: Reference Source Look up; this could be URI to lookup information about the reference
            source name
          type: string
        referenceType:
          description: Source reference type
          type: string
          enum:
            - RFP
            - Proposal
            - Deal
            - Order
            - Invoice
        referenceId:
          description: Number or ID associated with reference type
          oneOf:
            - type: integer
            - type: string
        referenceVersionId:
          description: >-
            Version Number to indicate the version number for the reference id; this will be used to
            support revisions
          type: string
        referenceName:
          description: Free form name used to identify the type of entity such as Order Name, RFP Name
          type: string
      required:
        - referenceSourceName
        - referenceSourceId
        - referenceType
        - referenceId
    Currency:
      description: |-
        Currency Code is based on ISO 4217.
        This is the short list of most widely used codes for North America
      type: string
      enum:
        - USD   # US Dollar
        - CAD   # Canadian Dollar
        - EUR   # Euro
        - GBP   # Great Britain Pound
        - MXN   # Mexican Peso
        - AUD   # Australian Dollar
      default: USD
    CpeCode:
      description: A common object combining buyer's client code, product and estimate
      properties:
        clientCode:
          description: Client code provided from the buyer. Packages client, product and estimate codes
            together.
          type: string
        productCode:
          description: Product code provided from the buyer. Packages client, product and estimate codes
            together.
          type: string
        estimateCode:
          description: Estimate code provided from the buyer. Packages client, product and estimate codes
            together.
          type: string
    BillingOption:
      description: A descriptor common object defining the billing/invoice information
      properties:
        billingCalendar:
          description: The invoicing calendar
          type: string
          enum:
            - Broadcast
            - Calendar
            - Nielsen
        billingCycle:
          description: The billing within the calendar the units should be billed
          type: string
          enum:
            - Month
            - Week
        billingGranularity:
          description: The order's invoice split parameters
          type: string
          enum:
            - Order
            - Brand
            - Inventory Type
            - Insertion Order
      required:
        - billingCalendar
        - billingCycle
    RateCard:
      description: A descriptor common object defining the Rate Card
      properties:
        rateCardId:
          description: Seller's Rate Card ID
          type: string
        rateCardName:
          description: Seller's Rate Card Name associated to the Rate Card ID
          type: string
    Budget:
      description: >-
<<<<<<< HEAD
        descriptor common object defining the budget or total allocation for a RFP or proposal with optional
        allocations per market, media outlet or media type
      properties:
        budgetAmount:
          description: Total budget amount being requested
=======
         descriptor common object defining the budget or total allocation
         for a RFP or proposal with optional allocations per market, media outlet or media type
      properties:
        budgetAmount:
          description: >-
            Total budget amount being requested
>>>>>>> 09ced227
          type: number
          format: float
          minimum: 0
          exclusiveMinimum: true
        budgetAllocation:
          $ref: '#/components/schemas/BudgetAllocation'
      required:
        - budgetAmount
    BudgetAllocation:
<<<<<<< HEAD
      description: A descriptor common object defining the budget number and/or percentage in terms of
        budget type
      properties:
        budgetType:
          type: string
          enum:
            - DMA
            - MediaOutlet
            - MediaType
        budgetName:
          description: |-
            This will be a specified DMA from the selected list when budget type is equal to DMA or a string containing a channel or specific type of media, The value of budget name is a conditional on budgetType.
=======
      description: >-
        A descriptor common object defining the budget number and/or percentage in terms of budget type
      properties:
        budgetType:
          type: string
          enum: [DMA, MediaOutlet, MediaType]
        budgetName:
          description: >-
            The value of budget name is a conditional on budgetType.
>>>>>>> 09ced227
            - If budgetType = DMA, use the canonical list of DMA names
            - If budgetType = Mediaoutlet, use media outlet name (call sign)
            - If budgetType= MediaType, use values from MediaOutletType Enum
          type: string
        budgetAmount:
          description: The overall budget amount allocated to the budget name
          type: number
          format: float
          minimum: 0
          exclusiveMinimum: true
        budgetSharePercent:
          description: The percentage share of the market name being allocated to the seller
          type: number
          format: float
          minimum: 0
          exclusiveMinimum: true
      required:
        - budgetType
        - budgetName
    Guideline:
      description: A descriptor common object defining the general guidelines (rules) when requesting
        programming
      properties:
        guidelineType:
          description: Type of guideline to support to support requests for genre or age-appropriateness
            rules
          type: string
          enum:
            - Content
            - Program
            - MPAA Rating
            - Site Category
            - Genre
            - Video Group
            - Video Site
        excludeOrInclude:
          type: string
          enum:
            - Include
            - Exclude
        guidelineId:
          description: Guideline ID
          type: string
        guidelineName:
          description: Guideline name associated to the guideline type
          type: string
      required:
        - guidelineType
        - excludeOrInclude
    DateTime:
      description: >-
        A descriptor common object combining broadcast date and broadcast time used in Logtimes
        & Invoices
      properties:
        broadcastDate:
          description: The broadcast date on which the unit aired/scheduled; this is not calendar date
          type: string
          format: date
        calendarDateTime:
          description: >-
            The calendar date and time on which the unit aired/scheduled. Time is interpreted based on
            the local timezone of the mediaoutlet using military date time YYYY-MM-DDTHH:MM:SS
          type: string
          format: date-time
    TimePeriod:
      description: A common object combining date window, DOW and time window objects
      properties:
        dateWindow:
          $ref: '#/components/schemas/DateWindow'
        DOW:
          $ref: '#/components/schemas/DayOfWeek'
        timeWindow:
          $ref: '#/components/schemas/TimeWindow'
      required:
        - dateWindow
        - DOW
    DateWindow:
      description: A descriptor common object defining the start and end dates
      properties:
        startDate:
          description: Start Date
          type: string
          format: date
        endDate:
          description: End Date
          type: string
          format: date
      required:
        - startDate
        - endDate
    TimeWindow:
      description: A descriptor common object defining the start and end times
      properties:
        startTime:
          description: >-
            Start time, indicates the starting time for the period. Time is considered local to the mediaoutlet.
            Using military time HH:MM:SS
          type: string
          pattern: ^(([0-1][0-9])|(2[0-3]))(:[0-5][0-9]){2}$
        endTime:
          description: >-
            End time, indicates the ending time for the period. Time is interpreted based on the local
            timezone of the mediaoutlet. Using military time HH:MM:SS
          oneOf:
            - type: string
              pattern: ^(([0-1][0-9])|(2[0-3]))(:[0-5][0-9]){2}$
            - type: string
              enum:
                - TBD
                - Indefinite
      required:
        - startTime
        - endTime
    DayOfWeek:
      description: A descriptor common object defining the valid days of week
      properties:
        monday:
          description: True/False
          type: boolean
        tuesday:
          description: True/False
          type: boolean
        wednesday:
          description: True/False
          type: boolean
        thursday:
          description: True/False
          type: boolean
        friday:
          description: True/False
          type: boolean
        saturday:
          description: True/False
          type: boolean
        sunday:
          description: True/False
          type: boolean
      required:
        - monday
        - tuesday
        - wednesday
        - thursday
        - friday
        - saturday
        - sunday
    DailyUnitDistribution:
      description: >-
        A descriptor common object defining the number of units per day of week. Zero (0) indicates no
        unit will be expected to air on the corresponding day of the week.
      properties:
        monday:
          description: Number of units or zero
          type: integer
          minimum: 0
        tuesday:
          description: Number of units or zero
          type: integer
          minimum: 0
        wednesday:
          description: Number of units or zero
          type: integer
          minimum: 0
        thursday:
          description: Number of units or zero
          type: integer
          minimum: 0
        friday:
          description: Number of units or zero
          type: integer
          minimum: 0
        saturday:
          description: Number of units or zero
          type: integer
          minimum: 0
        sunday:
          description: Number of units or zero
          type: integer
          minimum: 0
      required:
        - monday
        - tuesday
        - wednesday
        - thursday
        - friday
        - saturday
        - sunday
    InventoryType:
      description: >-
        A descriptor common object defining the type of advertisement, announcement, spot or message
        served on linear or digital service
      type: string
      enum:
        - Commercial
        - Interstitial
        - Billboard
    InventoryPosition:
      description: >-
        A descriptor common object defining a request or actual placement of a commercial unit within
        a break or program
      type: string
      enum:
        - First
        - Middle
        - Last
        - Pre-Roll
        - Mid-Roll
        - Post-Roll
    LinkType:
      description: A descriptor common object defining the linking of matching or related commercials
      properties:
        linkType:
          description: Used to communicate unit linking information & sequence of how copy should be
            applied
          type: string
          enum:
            - Billboard
            - Piggyback
            - Bookend
            - Sandwich
            - Donut
            - Sponsorship
            - Package
        linkNum:
          description: >-
            Unique number to communicate the association of two or more units that have been linked together;
            only valid when the the instructions have a link type association
          type: integer
        linkSeq:
          description: Used to communicate the airing sequential order of units that have been linked
            together
          type: integer
      required:
        - linkType
    Contact:
      description: A descriptor common object defining a person's contact information
      properties:
        contactType:
          description: Type of Contact
          type: string
          enum:
            - Account Executive
            - Planner
            - Assistant
            - Buyer
            - Payee
            - Creative
            - Delivery Service
        referenceSourceName:
          description: Name associated with the organization that is supplying the contact information
          type: string
        referenceSourceId:
          description: ID associated with the organization
          type: string
        contactLocation:
          description: Contact Location
          type: string
        contactFirstName:
          description: Contact First Name
          type: string
        contactLastName:
          description: Contact Last Name
          type: string
        addressLine1:
          description: Contact Address Line 1
          type: string
        addressLine2:
          description: Contact Address Line 2
          type: string
        city:
          description: City
          type: string
        state:
          description: State
          type: string
        postalCode:
          description: Postal Code
          type: string
        country:
          description: Country
          type: string
        phoneNumber:
          description: Primary telephone number
          type: string
        email:
          description: Primary email
          type: string
          format: email
        effectiveDate:
          description: Effective date for contact
          type: string
          format: date
      required:
        - contactType
        - referenceSourceName
        - referenceSourceId
        - contactFirstName
        - contactLastName
        - effectiveDate
    RemittanceInfo:
      description: A descriptor common object defining the invoice remittance Information and billing
        instructions
      properties:
        referenceSourceId:
          description: ID associated with the remittance
          type: string
        referenceName:
          description: Name associated with the remittance
          type: string
        contactFirstName:
          description: Contact First Name (not necessary)
          type: string
        contactLastName:
          description: Contact Last Name (not necessary)
          type: string
        addressLine1:
          description: Contact Address Line 1
          type: string
        addressLine2:
          description: Contact Address Line 2
          type: string
        city:
          description: City
          type: string
        state:
          description: State
          type: string
        postalCode:
          description: Postal Code
          type: string
        country:
          description: Country
          type: string
        phoneNumber:
          description: Primary telephone number
          type: string
        contactEmail:
          description: Primary email for payment remittance information
          type: string
          format: email
        portalInformation:
          description: Portal information including payment instructions
          type: string
        paymentLink:
          description: URL that directs buyer to invoice payment options
          type: string
        comments:
          description: Comments
          type: string
    SalesElementHeader:
      description: A descriptor common object defining the sales element header information
      properties:
        mediaOutletId:
          description: MediaOutlet ID
          type: string
        salesElementName:
          description: Seller's sales element name; this could be either a program or daypart name
          type: string
        salesElementId:
          description: Seller's sales element ID
          type: string
        salesElementType:
          description: >-
            The type of Sales Element either time-, audience- or program-based. Audience is used to denote
            video/OTT which is identified by the MediaOutlet
          type: string
          enum:
            - Time-specific
            - Program
            - Audience
      required:
        - mediaOutletId
        - salesElementName
        - salesElementId
        - salesElementType
    SalesElement:
      description: >-
        A common object combining the sales element header, time periods, programs and sales element
        inventory objects
      properties:
        salesElement:
          $ref: '#/components/schemas/SalesElementHeader'
        timePeriods:
          type: array
          items:
            $ref: '#/components/schemas/TimePeriod'
        programs:
          description: This includes a list of program names that are included in the salesElement
          type: array
          items:
            type: string
        salesElementInventory:
          type: array
          items:
            $ref: '#/components/schemas/SalesElementInventory'
      required:
        - salesElement
        - salesElementInventory
    SalesElementInventory:
      description: A common object combining the sales element inventory and sales element inventory
        dates objects
      properties:
        inventoryType:
          $ref: '#/components/schemas/InventoryType'
        linkType:
          $ref: '#/components/schemas/LinkType'
        inventoryPosition:
          $ref: '#/components/schemas/InventoryPosition'
        inventoryLength:
          description: length of inventory type, in seconds
          type: integer
        salesElementInventoryDates:
          type: array
          items:
            $ref: '#/components/schemas/SalesElementInventoryDate'
          minItems: 1
      required:
        - inventoryType
    SalesElementInventoryDate:
      description: A common object combining sales element inventory dates with audience pricing metrics
        objects
      properties:
        dateType:
          type: string
          enum:
            - Day
            - Week
            - Month
            - Quarter
        calendarType:
          description: Differentiates between OTT using Calendar and Linear using Broadcast Calendar.
          type: string
          enum:
            - Broadcast
            - Calendar
        dateWindow:
          $ref: '#/components/schemas/DateWindow'
        inventoryCapacity:
          description: The total maximum number of units for the SalesElementInventory
          type: string
        inventoryAvails:
          description: The number of "units" remaining for the SalesElementInventory
          type: string
        inventoryMax:
          description: The maximum number from the remaining "units" allowed for the SalesElementInventory
          type: string
        rate:
          description: The rate for individual unit
          type: number
          format: float
        audiencesPricingMetrics:
          description: Pricing metrics for individual unit
          type: array
          items:
            $ref: '#/components/schemas/AudiencePricingMetric'
      required:
        - dateType
        - calendarType
        - dateWindow
    SalesElementTransaction:
      description: >-
        A common object combining the sales element header, time periods, programs and transaction inventory
      properties:
        salesElement:
          $ref: '#/components/schemas/SalesElementHeader'
        timePeriods:
          type: array
          items:
            $ref: '#/components/schemas/TimePeriod'
        programs:
          description: This includes list of program names included in the salesElement
          type: array
          items:
            type: string
        salesElementTransactionInventory:
          type: array
          items:
            $ref: '#/components/schemas/SalesElementTransactionInventory'
      required:
        - salesElement
        - timePeriods
        - salesElementTransactionInventory
    SalesElementTransactionInventory:
      description: A common object that combines sales element transaction inventory with the transaction
        dates
      properties:
        lineNum:
          description: Source Line transaction number
          type: string
        lineReference:
          description: User defined line reference to the source line transaction number
          type: string
        inventoryType:
          $ref: '#/components/schemas/InventoryType'
        linkType:
          $ref: '#/components/schemas/LinkType'
        inventoryPosition:
          $ref: '#/components/schemas/InventoryPosition'
        inventoryLength:
          description: length of inventory type, in seconds
          type: integer
        adu:
          description: True/False
          type: boolean
        bonus:
          description: True/False
          type: boolean
        externalComment:
          description: >-
            A free form comments string that can be used in any of the many interfaces the Sales Element
            objects appears. For example to support buyer or seller generic comments to guide or explain
            changes that can be applied to the line.
          type: string
        salesElementTransactionDates:
          type: array
          items:
            $ref: '#/components/schemas/SalesElementTransactionDate'
          minItems: 1
      required:
        - lineNum
        - inventoryType
        - salesElementTransactionDates
    SalesElementTransactionDate:
      description: >-
        A common object combining sales element transaction date information with the audience pricing
        metrics
      properties:
        dateType:
          type: string
          enum:
            - Week
        calendarType:
          description: Differentiates between OTT using Calendar and Linear using Broadcast Calendar.
          type: string
          enum:
            - Broadcast
            - Calendar
        dateWindow:
          $ref: '#/components/schemas/DateWindow'
        unitCount:
          description: The number of "units" for the SalesElementTransaction
          type: integer
        dailyUnitDistribution:
          $ref: '#/components/schemas/DailyUnitDistribution'
        rate:
          description: The rate for individual unit or impressions
          type: number
          format: float
        externalComment:
          description: >-
            A free form comments string that can be used in any of the many interfaces the Sales Element
            objects appears. For example it can be used to support buyer or seller generic comments to
            guide the line-level negotiations in the proposal. It could include comments about the audience,
            rate, date, and units.
          type: string
        audiencesPricingMetrics:
          description: Pricing metrics for individual unit
          type: array
          items:
            $ref: '#/components/schemas/AudiencePricingMetric'
      required:
        - dateType
        - calendarType
        - dateWindow
        - unitCount
    CancelConfirmRecallReject:
      description: A common object used for Recall, Cancel, Confirm or Reject for any transaction
      properties:
        transactionHeader:
          $ref: '#/components/schemas/TransactionHeader'
        referenceIds:
          type: array
          items:
            $ref: '#/components/schemas/ReferenceId'
          minItems: 1
        comments:
          description: Free form comments
          type: string
      required:
        - transactionHeader
        - referenceIds
    Error:
      description: Common object to define error return from all APIs
      properties:
        errorCode:
          type: integer
        errorMessage:
          type: string
      required:
        - errorCode
        - errorMessage
    AcceptedResponse:
      description: Common object to define successful return from all APIs
      properties:
        transactionId:
          type: string
          format: uuid
        timeStamp:
          type: string
          format: date-time
      required:
        - transactionId
        - timeStamp
<<<<<<< HEAD
    AdId:
      description: >-
        adId.org defines Ad-ID as 11-alphanumeric code with an optional 12th character as flag for H=High
        Def, D=3D ads. API will test the Syntax of the code but not validity. Testing for validity and
        if code is active requires a specific call to the Ad-ID.org server. The API can return the Complete
        External Access (CEA) metadata about the creative.
      type: string
      pattern: ^([A-Z,a-z,0-9]){11}[H,h,D,d]?$
    Creative:
      description: Object representing the creative
      properties:
        id:
          description: UniqueID from the seller of the Creative
          type: string
        version:
          description: Version of the creative
          type: string
        name:
          description: Name of the creative
          type: string
        adId:
          $ref: '#/components/schemas/AdId'
        altAdId:
          description: >-
            Alternate Advertising industry standard unique identifier for the commercial. It could be
            a legacy ISCI or house identifier created by the creative house or agency.
          type: string
        length:
          description: Length (in seconds) of the Creative
          type: integer
      required:
        - id
        - name
        - length
    SupplyPath:
      description: Object representing the Supply Path
      properties:
        id:
          description: >-
            Identifier from Seller to indicate the means that the ad was dilivered (SSP, PMP, direct
            publisher integration)
=======
    CancelConfirmRecallReject:
      properties:
        transactionHeader:
          $ref: '#/components/schemas/TransactionHeader'
        referenceIds:
          type: array
          items:
            $ref: '#/components/schemas/ReferenceId'
          minItems: 1
        comments:
          type: string
      required:
        - transactionHeader
        - referenceIds      
    Ad-ID:
      description: >
        The Advertising Industry Standard Unique identifier for the commercial
        as adId.org defines Ad-ID as 11-alphanumeric code with an optional 12th character as flag
        for H=High Def, D=3D ads. API will test the Syntax of the code but not validity. 
        Testing for validity and if code is active requires a specific call to the Ad-ID.org server.
      type: string
      pattern: ^([A-Z,a-z,0-9]){11}[H,h,D,d]?$
    Identifier:
      description: Generic descriptor for uniquely identifying an object and its related versions
      type: object
      properties:
        id:
          type: string
          format: uuid
        version:
          type: string
      required:
        - id
    Creative:
      description: Generic descriptor object representing the creative associated to advertiser and ad spot
      allOf:
        - $ref: '#/components/schemas/Identifier'
        - type: object
          properties:
            name:
              description: Name associated with the creative
              type: string
            adId:
              description: >
                Advertising industry standard unique identifier for the commercial. 
                Can be an official AD-ID or any other ID.
              type: string
            length:
             description: Length (in seconds) of the Creative
             type: integer
    SupplyPath:
      description: Object representing the Ad spot supply Path
      type: object
      properties:
        id:
          description: Identifier from Seller to indicate the means that the ad was dilivered (SSP, PMP, direct publisher integration)
>>>>>>> 09ced227
          type: string
        extId:
          description: External identifer from platform to indicate the supply source
          type: string
        batchEntry:
          description: String from source (json, xml, etc. to indicate a batch supply entry)
          type: string
      required:
        - id
    Device:
      description: Object representing the user's device
      properties:
        ip:
<<<<<<< HEAD
          $ref: '#/components/schemas/IpAddress'
=======
          $ref:  "#/components/schemas/IpAddress"
>>>>>>> 09ced227
        ifa:
          description: Identifier of the device that is displaying the ad
          type: string
        sspId:
          description: Identifier of the sell-side platform that enabled the inventory
          type: string
        ua:
          description: User Agent of the deivce that is displaying the ad
          type: string
        catSRC:
          description: The type of source of the inventory (SSP, PMP)
          type: string
        catType:
          description: The type of device, as defined by RTB 2.3.1 section 5.17
          type: string
          enum:
            - Mobile/Tablet
            - Personal Computer
            - Connected TV
            - Phone
            - Tablet
            - Connected Device
            - Set Top Box
<<<<<<< HEAD
      required:
        - ip
=======
>>>>>>> 09ced227
    Geo:
      description: Object representing the user's location
      properties:
        src:
<<<<<<< HEAD
          description: The type of source providing the geographic data (ex. IP2Location, Neustar (Quova),
            MaxMind)
          type: string
        country:
          description: 'Location: Country where ad is served, Country code using ISO-3166-1-alpha-3.'
=======
          description: >
            The type of source providing the geographic data 
            (ex. IP2Location, Neustar (Quova), MaxMind)
          type: string
        country:
          description: Country where ad is served, Country code using ISO-3166-1-alpha-3.
>>>>>>> 09ced227
          type: string
        region:
          description: Region code using ISO-3166-2; 2-letter state code if USA
          type: string
        dma:
<<<<<<< HEAD
          description: If US, DMA where ad is served
=======
          description: if US, DMA where ad is served
>>>>>>> 09ced227
          type: string
        postal:
          description: Postal code where ad is served
          type: string
        lat:
          description: Latitude where ad is served
          type: number
          format: float
          minimum: -90
          maximum: 90
        long:
          description: Longitude where ad is served
          type: number
          format: float
          minimum: -180
          maximum: 180
        timeZone:
          description: Timezone of location where ad is served
          type: string
        accuracy:
          description: Accuracy estimate of location (applies to lat/long data)
          type: integer
      required:
        - country
    Event:
      description: Object representing the various events occuring for a given Impression
<<<<<<< HEAD
      properties:
        type:
=======
      type: object
      properties:
        type: 
>>>>>>> 09ced227
          description: ImpressionID + eventType will be unique. (Please see VAST spec for all event Types)
          type: string
        timestamp:
          description: Timestamp for the event
          type: string
          format: date-time
        sigVerified:
          description: Indicates if the event has a verified signiture from inventory source
          type: boolean
        ip:
          $ref: '#/components/schemas/IpAddress'
        ua:
          description: User Agent of device where event occurred
          type: string
        refUrl:
          description: URL of site where event occurred
          type: string
        errCode:
          description: Error code of event in case of failure
          type: string
        rawUrl:
          description: Pixel URL for event
          type: string
      required:
        - type
        - timestamp
<<<<<<< HEAD
        - sigVerified
    Crypto:
      description: Object representing the fields needed to cryptographically sign an impression
=======
    IpAddress:
      description: Type Definition to accept IPv4 or IPV6
      type: string
      pattern: ^([0-9]{1,3}[\.]){3}([0-9]{1,3})|([0-9a-fA-F]{4}[\:]){7}[0-9a-fA-F]{4}$
    Crypto:
      description: >
        Object representing the fields needed to cryptographically sign an impression
>>>>>>> 09ced227
      properties:
        signatureId:
          description: Base64 encoded ID of the signature
          type: string
          format: byte
      required:
<<<<<<< HEAD
        - signatureId
    Identifier:
      description: Generic identifier that can be used in any object independent of context (e.g. Creative
        ID)
      properties:
        id:
          description: Generic identifier that can be used in any object independent of context (e.g.
            Creative ID)
          type: string
          format: uuid
        version:
          description: Generic identifier version that can be used in any object independent of context
            (e.g. Creative ID)
          type: string
      required:
        - id
    IpAddress:
      description: Type Definition to accept IPv4 or IPV6
      type: string
      pattern: ^([0-9]{1,3}[\.]){3}([0-9]{1,3})|([0-9a-fA-F]{4}[\:]){7}[0-9a-fA-F]{4}$
=======
        - signatureId
>>>>>>> 09ced227
<|MERGE_RESOLUTION|>--- conflicted
+++ resolved
@@ -50,10 +50,6 @@
             - Reject
             - Recall
             - Confirm
-<<<<<<< HEAD
-=======
-          default: New
->>>>>>> 09ced227
         sourceId:
           description: Indicates the source "trading partner" unique identification
           type: string
@@ -94,11 +90,7 @@
           description: Market Name
           type: string
         mediaOutletReference:
-<<<<<<< HEAD
           description: External mediaoutlet reference to support data mapping differences between systems
-=======
-          description: External mediaoutlet reference to support data mapping differences between systems 
->>>>>>> 09ced227
           type: string
       required:
         - mediaOutletId
@@ -129,11 +121,7 @@
           description: Brand Name
           type: string
         brandReference:
-<<<<<<< HEAD
           description: External brand reference to support data mapping differences between systems
-=======
-          description: External brand reference to support data mapping differences between systems 
->>>>>>> 09ced227
           type: string
       required:
         - brandId
@@ -448,20 +436,11 @@
           type: string
     Budget:
       description: >-
-<<<<<<< HEAD
         descriptor common object defining the budget or total allocation for a RFP or proposal with optional
         allocations per market, media outlet or media type
       properties:
         budgetAmount:
           description: Total budget amount being requested
-=======
-         descriptor common object defining the budget or total allocation
-         for a RFP or proposal with optional allocations per market, media outlet or media type
-      properties:
-        budgetAmount:
-          description: >-
-            Total budget amount being requested
->>>>>>> 09ced227
           type: number
           format: float
           minimum: 0
@@ -471,7 +450,6 @@
       required:
         - budgetAmount
     BudgetAllocation:
-<<<<<<< HEAD
       description: A descriptor common object defining the budget number and/or percentage in terms of
         budget type
       properties:
@@ -484,17 +462,6 @@
         budgetName:
           description: |-
             This will be a specified DMA from the selected list when budget type is equal to DMA or a string containing a channel or specific type of media, The value of budget name is a conditional on budgetType.
-=======
-      description: >-
-        A descriptor common object defining the budget number and/or percentage in terms of budget type
-      properties:
-        budgetType:
-          type: string
-          enum: [DMA, MediaOutlet, MediaType]
-        budgetName:
-          description: >-
-            The value of budget name is a conditional on budgetType.
->>>>>>> 09ced227
             - If budgetType = DMA, use the canonical list of DMA names
             - If budgetType = Mediaoutlet, use media outlet name (call sign)
             - If budgetType= MediaType, use values from MediaOutletType Enum
@@ -1097,7 +1064,6 @@
       required:
         - transactionId
         - timeStamp
-<<<<<<< HEAD
     AdId:
       description: >-
         adId.org defines Ad-ID as 11-alphanumeric code with an optional 12th character as flag for H=High
@@ -1139,64 +1105,6 @@
           description: >-
             Identifier from Seller to indicate the means that the ad was dilivered (SSP, PMP, direct
             publisher integration)
-=======
-    CancelConfirmRecallReject:
-      properties:
-        transactionHeader:
-          $ref: '#/components/schemas/TransactionHeader'
-        referenceIds:
-          type: array
-          items:
-            $ref: '#/components/schemas/ReferenceId'
-          minItems: 1
-        comments:
-          type: string
-      required:
-        - transactionHeader
-        - referenceIds      
-    Ad-ID:
-      description: >
-        The Advertising Industry Standard Unique identifier for the commercial
-        as adId.org defines Ad-ID as 11-alphanumeric code with an optional 12th character as flag
-        for H=High Def, D=3D ads. API will test the Syntax of the code but not validity. 
-        Testing for validity and if code is active requires a specific call to the Ad-ID.org server.
-      type: string
-      pattern: ^([A-Z,a-z,0-9]){11}[H,h,D,d]?$
-    Identifier:
-      description: Generic descriptor for uniquely identifying an object and its related versions
-      type: object
-      properties:
-        id:
-          type: string
-          format: uuid
-        version:
-          type: string
-      required:
-        - id
-    Creative:
-      description: Generic descriptor object representing the creative associated to advertiser and ad spot
-      allOf:
-        - $ref: '#/components/schemas/Identifier'
-        - type: object
-          properties:
-            name:
-              description: Name associated with the creative
-              type: string
-            adId:
-              description: >
-                Advertising industry standard unique identifier for the commercial. 
-                Can be an official AD-ID or any other ID.
-              type: string
-            length:
-             description: Length (in seconds) of the Creative
-             type: integer
-    SupplyPath:
-      description: Object representing the Ad spot supply Path
-      type: object
-      properties:
-        id:
-          description: Identifier from Seller to indicate the means that the ad was dilivered (SSP, PMP, direct publisher integration)
->>>>>>> 09ced227
           type: string
         extId:
           description: External identifer from platform to indicate the supply source
@@ -1210,11 +1118,7 @@
       description: Object representing the user's device
       properties:
         ip:
-<<<<<<< HEAD
           $ref: '#/components/schemas/IpAddress'
-=======
-          $ref:  "#/components/schemas/IpAddress"
->>>>>>> 09ced227
         ifa:
           description: Identifier of the device that is displaying the ad
           type: string
@@ -1238,39 +1142,23 @@
             - Tablet
             - Connected Device
             - Set Top Box
-<<<<<<< HEAD
       required:
         - ip
-=======
->>>>>>> 09ced227
     Geo:
       description: Object representing the user's location
       properties:
         src:
-<<<<<<< HEAD
           description: The type of source providing the geographic data (ex. IP2Location, Neustar (Quova),
             MaxMind)
           type: string
         country:
           description: 'Location: Country where ad is served, Country code using ISO-3166-1-alpha-3.'
-=======
-          description: >
-            The type of source providing the geographic data 
-            (ex. IP2Location, Neustar (Quova), MaxMind)
-          type: string
-        country:
-          description: Country where ad is served, Country code using ISO-3166-1-alpha-3.
->>>>>>> 09ced227
           type: string
         region:
           description: Region code using ISO-3166-2; 2-letter state code if USA
           type: string
         dma:
-<<<<<<< HEAD
           description: If US, DMA where ad is served
-=======
-          description: if US, DMA where ad is served
->>>>>>> 09ced227
           type: string
         postal:
           description: Postal code where ad is served
@@ -1297,14 +1185,8 @@
         - country
     Event:
       description: Object representing the various events occuring for a given Impression
-<<<<<<< HEAD
       properties:
         type:
-=======
-      type: object
-      properties:
-        type: 
->>>>>>> 09ced227
           description: ImpressionID + eventType will be unique. (Please see VAST spec for all event Types)
           type: string
         timestamp:
@@ -1331,26 +1213,15 @@
       required:
         - type
         - timestamp
-<<<<<<< HEAD
         - sigVerified
     Crypto:
       description: Object representing the fields needed to cryptographically sign an impression
-=======
-    IpAddress:
-      description: Type Definition to accept IPv4 or IPV6
-      type: string
-      pattern: ^([0-9]{1,3}[\.]){3}([0-9]{1,3})|([0-9a-fA-F]{4}[\:]){7}[0-9a-fA-F]{4}$
-    Crypto:
-      description: >
-        Object representing the fields needed to cryptographically sign an impression
->>>>>>> 09ced227
       properties:
         signatureId:
           description: Base64 encoded ID of the signature
           type: string
           format: byte
       required:
-<<<<<<< HEAD
         - signatureId
     Identifier:
       description: Generic identifier that can be used in any object independent of context (e.g. Creative
@@ -1370,7 +1241,4 @@
     IpAddress:
       description: Type Definition to accept IPv4 or IPV6
       type: string
-      pattern: ^([0-9]{1,3}[\.]){3}([0-9]{1,3})|([0-9a-fA-F]{4}[\:]){7}[0-9a-fA-F]{4}$
-=======
-        - signatureId
->>>>>>> 09ced227
+      pattern: ^([0-9]{1,3}[\.]){3}([0-9]{1,3})|([0-9a-fA-F]{4}[\:]){7}[0-9a-fA-F]{4}$
openapi: "3.0.0"

info:
  version: 1.0.0
  title: Common Schemas
<<<<<<< HEAD
  description: Todo
  termsOfService: https://videa.tv/visitor/
  contact:
    name: Videa API
    email: apidocs@videa.tv
    url: https://videa.tv/
=======
  description: Common Schemas, based on TIP 4.0 documentation
  termsOfService: http://placeholderdomain.io/terms/ # TODO
  contact:
    name: TIP Initiative
    email: tip-mailing-list@tbd.com # TODO
    url: http://placeholderdomain.io # TODO
>>>>>>> 3d35c37b
  license:
    name: MIT
    url: https://opensource.org/licenses/MIT
servers:
  - url: https://api.videa.tv

paths: {} # no paths

components:
  schemas:
    commonPayloadHeader:
      description: Common properties to be included with all payloads
      required:
        - tipVersion
        - transactionNum
        - timeStamp
      properties:
        tipVersion:
          description: TIP version of the interface
          type: string  # TODO any constraints?
        transactionId:
          description: Buyer or Seller generated unique value for transaction
          type: string  # TODO any constraints?
        timeStamp: 
          description: Date and time the transaction was created
          type: string # TODO should this be expressed as an Epoch date instead (32 bit integer)?
          format: date-time

    encodededPayloadWrapper:
      description: Used with non-JSON payload formats such as TVB 3.2 or DARE, provides information about the payload and it's encoding
      required:
        - CommonPayloadHeader
        - payloadData
        - payloadType
        - payloadEncoding
      properties:
        CommonPayloadHeader:
          $ref: '#/components/schemas/commonPayloadHeader'
        payloadData:
          description: The encoded payload data
          type: string
        payloadType:
          description: Format of the payload data
          type: string
          enum: [TVB3.2, DARE]
        payloadEncoding: 
          description: Encoding method used on the payload data
          type: string
          enum: [Base64]

    subscriptionResponse:
      description: If the subscription was successfully created, the service MUST respond with the status code 201 CREATED and a body containing at least the following properties
      required:
        - id
      properties:
        id:
          description: Unique ID of the new subscription that can be used later to update/delete the subscription.
          type: string
        expirationDateTime:
          description: The expiration date of the subscription
          type: string
          format: date-time

    enumerateSubscriptionsResponse:
      description: To get a list of active subscriptions, clients issue a GET request against the subscriptions resource 
      required:
        - id
        - resource
        - notificationUrl
      properties:
        id:
          description: Unique ID of the new subscription that can be used later to update/delete the subscription.
          type: string
        resource:
          description: Resource path to watch
          type: string
          format: uri
        notificationUrl:
          description: The target web hook URL
          type: string
          format: uri

    enumerateSubscriptions:
      description: A client creates a subscription by issuing a request against the subscriptions resource. The subscription namespace is client-defined via the POST operation.
      required:
        - activeSubscriptions
      properties:
        activeSubscriptions:
          type: array
          items:
            $ref: '#/components/schemas/enumerateSubscriptionsResponse'

    transactionHeader:
      description: Transaction header details
      required:
        - tipVersion
        - transactionNum
        - transactionType
        - sourceID
        - sourceName
        - timeStamp
      properties:
        tipVersion:
          description: TIP version of the interface
          type: string  # TODO any constraints?
        transactionNum:
          description: Buyer or Seller generated unique number for transaction
          type: integer
          format: int64
        transactionType:
          description: Indicates the type of transaction (New, Changed, Cancelled)
          type: string
          enum: [New, Changed, Cancelled]
        sourceId: 
          description: String	Indicates the source "trading partner" unique identification  
          type: string # TODO any constraints?
        sourceName:
          description: Indicates the source "trading partner" name
          type: string
        timeStamp: 
          description: Date and time the transaction was created
          type: string # TODO should this be expressed as an Epoch date instead (32 bit integer)?
          format: date-time

    mediaOutlet:
      description: Combines a unique identifier and name into a single object # TODO generic description
      required:
        - mediaOutletId
        - mediaOutletName
        - mediaOutletChannel
        - mediaOutletReference
      properties:
        mediaOutletId:
          description: Unique persistent identifier for the station or network
          type: string  # TODO any constraints?
        mediaOutletName:
          description: Station or network name associated to mediaOutletId
          type: string  # TODO any constraints?
        mediaOutletChannel:
          description: String	Station or network station identification (Channel) 
          type: string  # TODO any constraints?
        mediaOutletReference:
          description: Buyer external mediaoutlet reference information
          $ref: '#/components/schemas/mediaOutlet'
        mediaOutletType:
          description: Type of media outlet
          type: string
          enum: [Broadcast TV, OTT, Connected TV, Addressable TV, Digital Video, Mobile Video, Terrestrial Radio, Digital Audio, Custom] 

    Advertiser:
      description: Combines a unique identifier and name into a single object # TODO generic description
      required:
        - advertiserId
        - advertiserName
        - advertiserReference
      properties:
        advertiserId:
          description: Unique persistent identifier for the advertiser/client
          type: string  # TODO any constraints?
        advertiserName:
          description: String	Advertiser name 
          type: string  # TODO any constraints?
        advertiserReference:
#          description: Object	Buyer external advertiser reference information
          $ref: '#/components/schemas/Advertiser'

    Brand:
      description: Combines a unique identifier and name into a single object # TODO generic description
      required:
        - brandId
        - brandName
        - brandRefererence
      properties:
        brandId:
          description: Unique persistent identifier for the brand
          type: string  # TODO any constraints?
        brandName:
          description: Brand Name
          type: string  # TODO any constraints?
        brandRefererence:
#          description: Brand external brand reference information
          $ref: '#/components/schemas/Brand'

   Buyer:
      description: Combines a unique identifier and name into a single object # TODO generic description
      required:
        - buyerId
        - buyerName
        - buyerReference
      properties:
        buyerId:
          description: Unique persistent identifier for the Buying organization or  trafficking agency and /or the supplier of the media
          type: string  # TODO any constraints?
        buyerName:
          description: Buying organization name and location
          type: string  # TODO any constraints?
        buyerReference:
#          description: Buyer external buyer location reference information
          $ref: '#/components/schemas/Buyer'

    Product:
      description: Combines a unique identifier, name, and reference into an object # TODO generic description
      required:
        - productId
        - productName
        - productReference
      properties:
        productId:
          description: Unique persistent identifier for the product
          type: string  # TODO any constraints?
        productName:
          description: Brand Name
          type: string  # TODO any constraints?
        productReference:
#          description: Buyer external product reference 
          $ref: '#/components/schemas/Product'

    audienceSegment:
      description: Combines a unique identifier and name into a single object # TODO generic description
      required:
        - audienceSegmentId
        - audienceSegmentName
        - audienceSegmentReference
        - ratingSource
        - ratingStream
        - viewershipType
        - universeType
        - primaryIndicator
        - Guarantee
      properties:  
        audienceSegmentId:
          description: Unique persistent identifier for audience segment
          type: string  # TODO any constraints?
        audienceSegmentName:
          description: Audience Segment Name 
          type: string  # TODO any constraints?
        audienceSegmentReference:
          description: Buyer external audience segment reference
          type: string  # TODO any constraints?
        ratingSource:
          description: Unique identifier for audience segment
          type: string
          enum: [Nielsen, ComScore, Custom] # TODO is Custom a constant?
        ratingStream:
          description: Audience Segment Name 
          type: string  
          enum: [Program Live, C3, C7, Custom] # TODO is Custom a constant?
        viewershipType:
          description: Type of viewership elements
          type: string  
          enum: [VPVH, Composition, Reach, Frequency, Custom] # TODO is Custom a constant?
        universeType:
          description: Type of universe
          type: string  
          enum: [Market, Total US, Coverage, Custom] # TODO is Custom a constant?
        primaryIndicator:
          description: todo # TODO need description
          type: boolean
        Guarantee:
          description: todo # TODO need description
          type: boolean

    audienceMetric: # TODO schema and property have the same name
      description: Combines audience segment metric attributes into single object
      properties:
        audienceSegmentId:
          description: List of pricing metric segments (AND) # TODO AND what? should there be additional data besides the array of enums specified here?
          type: array
          items:
            type: string 
            enum: [CPM, CPP, Custom] # TODO is Custom a constant?
        audienceMetricValue:
          description: Audience metric dollar value
          type: string  # TODO why is this a string value?

    cancellationTerms:
      description: Combines cancellation options data attributes into a single object
      required:
        - cancellationType
        - Cancellation
        - cancellationPriorDays
        - cancellationPercentage
      properties:
        cancellationType:
          description: Type of Cancellation elements
          type: string 
          enum: [Quarterly Option, Rolling Options] 
        Cancellation:
          description: Quarter name or broadcast date dependent on cancellation type
          oneOf:
            - type: string
            - type: string
              format: date-time # TODO is broadcast date a date-time string?
        cancellationPriorDays:
          description: Number of days notice needed prior to start quarter or broadcast date to request cancellation
          type: integer #TODO any constraints on this?
          format: int32
        cancellationPercentage:
          description: Number of days notice needed prior to start quarter or broadcast date to request cancellation
          type: number #TODO any constraints on this?
          format: float

    referenceIds:
      description: Combines the system ids across mulitple systems into a single object
      required:
        - referenceSourceName
        - referenceSourceId
        - referenceType
        - referenceId
      properties:
        referenceSourceName:
          description: Name associated with the organization that is supplying the ids and version information
          type: string #TODO any constraints on this?
        referenceSourceLookup:
          description: Reference Source Look up; this could be URI to lookup information about the refernece source name
          type: string #TODO any constraints on this?
        referenceType:
          description: The type of IDs that are being supplied  
          type: string 
          enum: [RFP, Proposal, Order, Invoice] 
        referenceId:
          description: Number or ID associated with reference type(s) 
          oneOf:
            - type: number #TODO any constraints on this?
            - type: string #TODO any constraints on this?
        referenceVersionId:
          description: Version Number to indicate what version  of the reference id
          type: string #TODO description says version number, should this be a number? any constraints?
        ReferenceName:
          description: Free form name used to identify the type of entity such as Order Name, RFP Name
          type: string #TODO any constraints?

    cpeCode: 
      description: Combines audience segment metric attributes into single object
      properties:
        clientCode:
          description: Client code provided from the buyer. Packages client, product and estimate codes together.
          type: integer #TODO any constraints on this?
          format: int32
        productCode:
          description: Product code provided from the buyer. Packages client, product and estimate codes together.
          type: integer  #TODO any constraints on this?
          format: int32
        estimateCode:
          description: Estimate code provided from the buyer. Packages client, product and estimate codes together.
          type: integer  #TODO any constraints on this?
          format: int32

    broadcastDate:
      description: Combines the Broadcast Date & Time Information
      properties:
        broadcastDate: # TODO listed as conditional in spreadsheet, what does conditional mean?
          description: The broadcast date on which the unit aired/scheduled; UTC Standard; Receiver of data will be responsible to convert based on station's broadcast start of day
          type: string
          format: date-time 
        broadcastTime: # TODO listed as conditional in spreadsheet, what does conditional mean?
          description: The broadcast local time on which the unit aired/scheduled; UTC Standard; Receiver of data will be responsible to convert based on station's broadcast start of day
          type: string  #TODO should this be an enum?
        broadcastTimeOffset:  #TODO: Consider local time offsets. Conversion of UTC will become difficult as each receiver will need to maintain a potentially volitile dataset of stations/channels/starttimes and there is no facility/api to provide this yet. 
          description: Offset in miliseconds from local time midnight
          type: integer

    timeFrame: 
      description: Combines multiple non-contiguous start and end times 
      properties:
        startTime:
          description: Valid start time for units
          type: string
          format: date-time 
        endTime: 
          description: Valid end time for units 
          type: string
          format: date-time 

    Contact: #TODO fixed casing 
      description: Combines contact Information
      required:
        - contactType
        - referenceSourceName
      properties:
        contactType: # TODO type is a reserved word, changed to contactType
          description: Type of Contact
          type: string
          enum: [Type of Contact, Account Executive, Sales Planner, Sales Assistant, Buyer, Billing, Creative, Delivery Service]
        referenceSourceName: 
          description: Name associated with the organization that is supplying the contact information
          type: string
        referenceSourceId: 
          description: ID associated with the organization
          type: string
        contactFirstName: 
          description: Contact First Name
          type: string
        contactLastName: 
          description: Contact Last Name
          type: string
        PhoneNumber: 
          description: Primary telephone number
          type: string
        email: 
          description: Primary email 
          type: string
        effectiveDate: 
          description: Effective date for contact
          type: string
          format: date-time

<<<<<<< HEAD
    inventoryCatalog:
      description: Packages inventory and pricing data together
      required:
        - mediaOutlet
        - SellingTitle
        - mediaType
      properties:
        transactionType:
          description: New, Change or Cancelled transaction
          type: string #TODO should be this an enum?
        mediaOutlet:
          description: the unique identifier for individual station or network
          $ref: '#/components/schemas/mediaOutlet'
        mediaComposition: #TODO what does conditional mean?
          description: If inventory is for a footprint this is the list of stations and /or markets that are within the footprint 
          type: array
          items:
            type: string #TODO is this suppose to be an array of strings? should there be any constraints?
        SellingTitle: # TODO removed space
          description: Selling Title name
          type: string #TODO any constraints on this? 
        Daypart:
          description: Daypart Name
          type: string #TODO any constraints on this? 
        Genre:
          description: The genre into which the selling title is associated to 
          type: string #TODO any constraints on this? 
        Comments:
          description: Comments associated to inventory details 
          type: string #TODO any constraints on this? 
        mediaType:
          description: Type of media being proposed  - Enum values to be defined
          type: string #TODO need the enum types
        pricePeriods:
          description: Array of pricePeriods
          type: array
          items:
            $ref: '#/components/schemas/PricePeriod'
        Audiences:
          description: Array of Audiences
          type: array
          items:
            $ref: '#/components/schemas/Audience'

    PricePeriod:
      required:
        - inventoryType
        - timeFrame
        - DOW
        - Length
        - Rate
      description: Price Period details; multiple arrays of price periods for inventory catalog
      properties:
        inventoryType:
          description: Inventory Type associated to line
          type: string
          enum: [Commercial, Interstitial, Billboard, Custom] #TODO is custom a constant?
        breakPosition:
          description: Break Position
          type: string # TODO enum values to be defined
        podPosition:
          description: Pod Position
          type: string # TODO enum values to be defined
        dateStart:
          description: Price period start date; must be aligned with a weekStart
          type: string
          format: date-time 
        dateEnd: 
          description: Price period end date
          type: string
          format: date-time
        timeFrame:
          description: The valid start and end times
          $ref: '#/components/schemas/timeFrame'
        DOW:
          description: List of valid days of week with Y/N value or number of fixed units per day
          type: string
          enum: [Monday, Tuesday, Wednesday, Thursday, Friday, Saturday, Sunday]
        Length:
          description: Unit length 
          type: string
        Rate:
          description: Unit price per a 30 second equivalized spot
          type: number
          format: float
        Currency:
          description: Currency Name or Code
          type: string # TODO should this be an enum?
        Capacity: # TODO updated casing
          description: Total number of original capacities for the inventory catalog
          type: integer # TODO any constraints on this?
          format: int32
        totalUnits:
          description: Total number of "raw" units in inventory catalog available for sale 
          type: integer # TODO any constraints on this?
          format: int32
        requestUnits:
          description: Total number of "raw" units being requested by buyer; required when specifying inventory
          type: integer # TODO any constraints on this?
          format: int32

    Audience: 
      description: Price Period Audience segment details; multiple arrays of audience segments may exist
      properties:
        audienceSegment:
          description: Unique identifier for audience segment
          type: array
          items:
            $ref: '#/components/schemas/audienceSegment'
        sellingEstimates:
          description: Aggregated estimated impression in units for the audience segment for the total units; use the equivalized flag when populating impressions
          type: integer # TODO any constraints on this?
          format: int32
        audienceUniverse:
          description: Estimated impressions in universe for the audience segment and universe type
          type: integer # TODO any constraints on this?
          format: int32
        Rating:
          description: Aggregated estimated GRPs for the total units
          type: integer # TODO any constraints on this?
          format: int32
        viewershipValue:
          description: Viewership value; populated based on the viewership type e.g VPVH, Composition Index, Reach & Frequency
          type: integer # TODO any constraints on this?
          format: int32
        audienceMetric:
          description: Audience metric details 
          type: array
          items:
            $ref: '#/components/schemas/audienceMetric'

=======
>>>>>>> 3d35c37b
    Error:
      required:
        - code
        - message
      properties:
        code:
          type: string
        message:
          type: string
        target:
          type: string
        details:
          type: object

    acceptedResponse:
      required:
        - transactionId
        - timeStamp
      properties:
        transactionId:
          type: string
        timeStamp:
          type: string
          format: date-time<|MERGE_RESOLUTION|>--- conflicted
+++ resolved
@@ -3,26 +3,15 @@
 info:
   version: 1.0.0
   title: Common Schemas
-<<<<<<< HEAD
-  description: Todo
-  termsOfService: https://videa.tv/visitor/
-  contact:
-    name: Videa API
-    email: apidocs@videa.tv
-    url: https://videa.tv/
-=======
   description: Common Schemas, based on TIP 4.0 documentation
   termsOfService: http://placeholderdomain.io/terms/ # TODO
   contact:
     name: TIP Initiative
     email: tip-mailing-list@tbd.com # TODO
     url: http://placeholderdomain.io # TODO
->>>>>>> 3d35c37b
   license:
     name: MIT
     url: https://opensource.org/licenses/MIT
-servers:
-  - url: https://api.videa.tv
 
 paths: {} # no paths
 
@@ -181,7 +170,7 @@
           description: String	Advertiser name 
           type: string  # TODO any constraints?
         advertiserReference:
-#          description: Object	Buyer external advertiser reference information
+          description: Object	Buyer external advertiser reference information
           $ref: '#/components/schemas/Advertiser'
 
     Brand:
@@ -198,10 +187,10 @@
           description: Brand Name
           type: string  # TODO any constraints?
         brandRefererence:
-#          description: Brand external brand reference information
+          description: Brand external brand reference information
           $ref: '#/components/schemas/Brand'
 
-   Buyer:
+    Buyer:
       description: Combines a unique identifier and name into a single object # TODO generic description
       required:
         - buyerId
@@ -215,7 +204,7 @@
           description: Buying organization name and location
           type: string  # TODO any constraints?
         buyerReference:
-#          description: Buyer external buyer location reference information
+          description: Buyer external buyer location reference information
           $ref: '#/components/schemas/Buyer'
 
     Product:
@@ -232,7 +221,7 @@
           description: Brand Name
           type: string  # TODO any constraints?
         productReference:
-#          description: Buyer external product reference 
+          description: Buyer external product reference 
           $ref: '#/components/schemas/Product'
 
     audienceSegment:
@@ -425,161 +414,13 @@
           type: string
           format: date-time
 
-<<<<<<< HEAD
-    inventoryCatalog:
-      description: Packages inventory and pricing data together
-      required:
-        - mediaOutlet
-        - SellingTitle
-        - mediaType
-      properties:
-        transactionType:
-          description: New, Change or Cancelled transaction
-          type: string #TODO should be this an enum?
-        mediaOutlet:
-          description: the unique identifier for individual station or network
-          $ref: '#/components/schemas/mediaOutlet'
-        mediaComposition: #TODO what does conditional mean?
-          description: If inventory is for a footprint this is the list of stations and /or markets that are within the footprint 
-          type: array
-          items:
-            type: string #TODO is this suppose to be an array of strings? should there be any constraints?
-        SellingTitle: # TODO removed space
-          description: Selling Title name
-          type: string #TODO any constraints on this? 
-        Daypart:
-          description: Daypart Name
-          type: string #TODO any constraints on this? 
-        Genre:
-          description: The genre into which the selling title is associated to 
-          type: string #TODO any constraints on this? 
-        Comments:
-          description: Comments associated to inventory details 
-          type: string #TODO any constraints on this? 
-        mediaType:
-          description: Type of media being proposed  - Enum values to be defined
-          type: string #TODO need the enum types
-        pricePeriods:
-          description: Array of pricePeriods
-          type: array
-          items:
-            $ref: '#/components/schemas/PricePeriod'
-        Audiences:
-          description: Array of Audiences
-          type: array
-          items:
-            $ref: '#/components/schemas/Audience'
-
-    PricePeriod:
-      required:
-        - inventoryType
-        - timeFrame
-        - DOW
-        - Length
-        - Rate
-      description: Price Period details; multiple arrays of price periods for inventory catalog
-      properties:
-        inventoryType:
-          description: Inventory Type associated to line
-          type: string
-          enum: [Commercial, Interstitial, Billboard, Custom] #TODO is custom a constant?
-        breakPosition:
-          description: Break Position
-          type: string # TODO enum values to be defined
-        podPosition:
-          description: Pod Position
-          type: string # TODO enum values to be defined
-        dateStart:
-          description: Price period start date; must be aligned with a weekStart
-          type: string
-          format: date-time 
-        dateEnd: 
-          description: Price period end date
-          type: string
-          format: date-time
-        timeFrame:
-          description: The valid start and end times
-          $ref: '#/components/schemas/timeFrame'
-        DOW:
-          description: List of valid days of week with Y/N value or number of fixed units per day
-          type: string
-          enum: [Monday, Tuesday, Wednesday, Thursday, Friday, Saturday, Sunday]
-        Length:
-          description: Unit length 
-          type: string
-        Rate:
-          description: Unit price per a 30 second equivalized spot
-          type: number
-          format: float
-        Currency:
-          description: Currency Name or Code
-          type: string # TODO should this be an enum?
-        Capacity: # TODO updated casing
-          description: Total number of original capacities for the inventory catalog
-          type: integer # TODO any constraints on this?
-          format: int32
-        totalUnits:
-          description: Total number of "raw" units in inventory catalog available for sale 
-          type: integer # TODO any constraints on this?
-          format: int32
-        requestUnits:
-          description: Total number of "raw" units being requested by buyer; required when specifying inventory
-          type: integer # TODO any constraints on this?
-          format: int32
-
-    Audience: 
-      description: Price Period Audience segment details; multiple arrays of audience segments may exist
-      properties:
-        audienceSegment:
-          description: Unique identifier for audience segment
-          type: array
-          items:
-            $ref: '#/components/schemas/audienceSegment'
-        sellingEstimates:
-          description: Aggregated estimated impression in units for the audience segment for the total units; use the equivalized flag when populating impressions
-          type: integer # TODO any constraints on this?
-          format: int32
-        audienceUniverse:
-          description: Estimated impressions in universe for the audience segment and universe type
-          type: integer # TODO any constraints on this?
-          format: int32
-        Rating:
-          description: Aggregated estimated GRPs for the total units
-          type: integer # TODO any constraints on this?
-          format: int32
-        viewershipValue:
-          description: Viewership value; populated based on the viewership type e.g VPVH, Composition Index, Reach & Frequency
-          type: integer # TODO any constraints on this?
-          format: int32
-        audienceMetric:
-          description: Audience metric details 
-          type: array
-          items:
-            $ref: '#/components/schemas/audienceMetric'
-
-=======
->>>>>>> 3d35c37b
     Error:
       required:
         - code
         - message
       properties:
-        code:
-          type: string
-        message:
-          type: string
-        target:
-          type: string
-        details:
-          type: object
-
-    acceptedResponse:
-      required:
-        - transactionId
-        - timeStamp
-      properties:
-        transactionId:
-          type: string
-        timeStamp:
-          type: string
-          format: date-time+        errorCode:
+          type: integer
+          format: int32
+        errorMessage:
+          type: string
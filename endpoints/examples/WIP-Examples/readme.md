--- conflicted
+++ resolved
@@ -1,11 +1,6 @@
 # Television Interface Practices Initiative (TIP)
-<<<<<<< HEAD
-## Examples
+
 This folder will hold examples for the various use cases
-=======
-## Work in Progress Examples
->>>>>>> cf08fb18
-
 ### Seller
 | <br>**Endpoint** | <br>**JSON File Name** | **Transaction<br>Type** | <br>**Version**|<br>**Status** |
 |:---|:---|:---:|:---:|:---|

openapi: "3.0.0"

components:
  securitySchemes:
    bearerAuth:
      type: http
      scheme: bearer
      bearerFormat: JWT
security:
  - bearerAuth: []

info:
  version: 5.x.x
  title: Orders
  description: >-
    Allows the seller to respond back to the buyer with the detailed proposal for a given RFP
    or revised proposal; Multiple versions of a proposal can be under negotiation for
    the same campaign, but only one version may be executed; buyer must submit a "Proposal Change Request" for the last proposal version submission; seller must respond back with a Proposal Response that contains a new version number when submitting new versions.  New Proposals may be submitted without a RFP Response
  termsOfService: http://placeholderdomain.io/terms/
  contact:
    name: TIP Forum
    email: tip-mailing-list@tbd.com
    url: http://placeholderdomain.io
  license:
    name: MIT
    url: https://opensource.org/licenses/MIT
servers:
  - url: http://placeholderdomain.io

paths:
  /buyer/order:
    post:
      tags:
        - Buyer
      summary: Create or Change an Order in the Seller System
      description: >-
<<<<<<< HEAD
        Allows the buyer to send the detailed information for a given order;
        execution is a summary of the sales elements details, thus allowing the seller
        to automatically create lines based on individual system's rules.
        Buyer must submit entire order for Order Change Request using the last confirmed booked
        order version response.  Seller will be responsible for deciphering change request
        from buyer.  Cancellation of order either prior to start or mid flight will be submitted
=======
        Allows the buyer to send the detailed information for a given order; 
        execution is a summary of the sales elements details, thus allowing the seller 
        to automatically create lines based on individual system's rules.  
        Buyer must submit entire order for Order Change Request using the last confirmed booked 
        order version response.  Seller will be responsible for deciphering change request 
        from buyer.  Cancellation of order either prior to start or mid flight will be submitted 
>>>>>>> 09ced227
        in an order change request
      operationId: createOrder
      requestBody:
        description: createOrder
        required: true
        content:
          application/json:
            schema:
<<<<<<< HEAD
              $ref: 'schemas/ordersSchemas.yaml#/components/schemas/BuyerOrders'
=======
              $ref: 'schemas/ordersSchemas.yaml#/components/schemas/BuyerOrder'
>>>>>>> 09ced227
      responses:
        '202': #Accepted
          $ref: 'schemas/commonResponses.yaml#/components/responses/Accepted'
        '400': #Bad Request
          $ref: 'schemas/commonResponses.yaml#/components/responses/BadRequest'
        '401': #Unauthorized
          $ref: 'schemas/commonResponses.yaml#/components/responses/Unauthorized'
        '403': #Forbidden
          $ref: 'schemas/commonResponses.yaml#/components/responses/Forbidden'
        '404': #Not Found
          $ref: 'schemas/commonResponses.yaml#/components/responses/NotFound'
        '405': #Not Allowed
          $ref: 'schemas/commonResponses.yaml#/components/responses/NotAllowed'
        default: #unexpected
<<<<<<< HEAD
=======
          $ref: 'schemas/commonResponses.yaml#/components/responses/Unexpected'
  /buyer/order/recall:
    post:
      tags:
        - Buyer
      summary: Allows the buyer to recall a new order or a change to an order
      description: >-
        Allows the buyer to recall a new order or order change request ; 
        seller must respond back with acceptance or failure of the recall request.    
        Note: Seller's system defined the rules for acceptance or failure of request 
      operationId: cancelOrder
      requestBody:
        description: cancelOrder
        required: true
        content:
          application/json:
            schema:
              $ref: 'schemas/ordersSchemas.yaml#/components/schemas/BuyerOrderRecall'
      responses:
        '200': #OK
          $ref: 'schemas/commonResponses.yaml#/components/responses/Success'
        '400': #Bad Request
          $ref: 'schemas/commonResponses.yaml#/components/responses/BadRequest'
        '401': #Unauthorized
          $ref: 'schemas/commonResponses.yaml#/components/responses/Unauthorized'
        '403': #Forbidden
          $ref: 'schemas/commonResponses.yaml#/components/responses/Forbidden'
        '404': #Not Found
          $ref: 'schemas/commonResponses.yaml#/components/responses/NotFound'
        '405': #Not Allowed
          $ref: 'schemas/commonResponses.yaml#/components/responses/NotAllowed'
        default: #unexpected
          $ref: 'schemas/commonResponses.yaml#/components/responses/Unexpected'
  /seller/order/confirm:
    post:
      tags:
        - Seller
      summary: Allows the seller to respond to an order or order change request with a confirmed booked confirmation
      description: >-
        The endpoint resides on the buyer side to allow the seller to send a confirmation<br/>
        regarding the successful processing of previously submitted order.<br/>
        originalTransactionId is required for Audit Trail.
      operationId: orderConfirmation
      requestBody:
        description: Order Confirmation
        required: true
        content:
          application/json:
            schema:
              $ref: 'schemas/ordersSchemas.yaml#/components/schemas/SellerOrderConfirm'
      responses:
        '200': #OK
          $ref: 'schemas/commonResponses.yaml#/components/responses/Success'
        '400': #Bad Request
          $ref: 'schemas/commonResponses.yaml#/components/responses/BadRequest'
        '401': #Unauthorized
          $ref: 'schemas/commonResponses.yaml#/components/responses/Unauthorized'
        '403': #Forbidden
          $ref: 'schemas/commonResponses.yaml#/components/responses/Forbidden'
        '404': #Not Found
          $ref: 'schemas/commonResponses.yaml#/components/responses/NotFound'
        default: #unexpected
          $ref: 'schemas/commonResponses.yaml#/components/responses/Unexpected'
  /seller/order/reject:
    post:
      tags:
        - Seller
      summary: Reject a previously submitted order or order change
      description: >-
        Allows the seller to reject a new order or order change request; seller must respond back with rejection comments
        The endpoint resides on the buyer side to allow the seller to send a reject (all or None)<br/>
        regarding the rejection  of previously submitted order.<br/>
        originalTransactionId is required for Audit Trail.
      operationId: orderReject
      requestBody:
        description: Order Rejection
        required: true
        content:
          application/json:
            schema:
              $ref: 'schemas/ordersSchemas.yaml#/components/schemas/SellerOrderReject'
      responses:
        '200': #OK
          $ref: 'schemas/commonResponses.yaml#/components/responses/Success'
        '400': #Bad Request
          $ref: 'schemas/commonResponses.yaml#/components/responses/BadRequest'
        '401': #Unauthorized
          $ref: 'schemas/commonResponses.yaml#/components/responses/Unauthorized'
        '403': #Forbidden
          $ref: 'schemas/commonResponses.yaml#/components/responses/Forbidden'
        '404': #Not Found
          $ref: 'schemas/commonResponses.yaml#/components/responses/NotFound'
        '405': #Not Allowed
          $ref: 'schemas/commonResponses.yaml#/components/responses/NotAllowed'
        default: #unexpected
>>>>>>> 09ced227
          $ref: 'schemas/commonResponses.yaml#/components/responses/Unexpected'<|MERGE_RESOLUTION|>--- conflicted
+++ resolved
@@ -34,21 +34,12 @@
         - Buyer
       summary: Create or Change an Order in the Seller System
       description: >-
-<<<<<<< HEAD
         Allows the buyer to send the detailed information for a given order;
         execution is a summary of the sales elements details, thus allowing the seller
         to automatically create lines based on individual system's rules.
         Buyer must submit entire order for Order Change Request using the last confirmed booked
         order version response.  Seller will be responsible for deciphering change request
         from buyer.  Cancellation of order either prior to start or mid flight will be submitted
-=======
-        Allows the buyer to send the detailed information for a given order; 
-        execution is a summary of the sales elements details, thus allowing the seller 
-        to automatically create lines based on individual system's rules.  
-        Buyer must submit entire order for Order Change Request using the last confirmed booked 
-        order version response.  Seller will be responsible for deciphering change request 
-        from buyer.  Cancellation of order either prior to start or mid flight will be submitted 
->>>>>>> 09ced227
         in an order change request
       operationId: createOrder
       requestBody:
@@ -57,11 +48,7 @@
         content:
           application/json:
             schema:
-<<<<<<< HEAD
               $ref: 'schemas/ordersSchemas.yaml#/components/schemas/BuyerOrders'
-=======
-              $ref: 'schemas/ordersSchemas.yaml#/components/schemas/BuyerOrder'
->>>>>>> 09ced227
       responses:
         '202': #Accepted
           $ref: 'schemas/commonResponses.yaml#/components/responses/Accepted'
@@ -76,102 +63,4 @@
         '405': #Not Allowed
           $ref: 'schemas/commonResponses.yaml#/components/responses/NotAllowed'
         default: #unexpected
-<<<<<<< HEAD
-=======
-          $ref: 'schemas/commonResponses.yaml#/components/responses/Unexpected'
-  /buyer/order/recall:
-    post:
-      tags:
-        - Buyer
-      summary: Allows the buyer to recall a new order or a change to an order
-      description: >-
-        Allows the buyer to recall a new order or order change request ; 
-        seller must respond back with acceptance or failure of the recall request.    
-        Note: Seller's system defined the rules for acceptance or failure of request 
-      operationId: cancelOrder
-      requestBody:
-        description: cancelOrder
-        required: true
-        content:
-          application/json:
-            schema:
-              $ref: 'schemas/ordersSchemas.yaml#/components/schemas/BuyerOrderRecall'
-      responses:
-        '200': #OK
-          $ref: 'schemas/commonResponses.yaml#/components/responses/Success'
-        '400': #Bad Request
-          $ref: 'schemas/commonResponses.yaml#/components/responses/BadRequest'
-        '401': #Unauthorized
-          $ref: 'schemas/commonResponses.yaml#/components/responses/Unauthorized'
-        '403': #Forbidden
-          $ref: 'schemas/commonResponses.yaml#/components/responses/Forbidden'
-        '404': #Not Found
-          $ref: 'schemas/commonResponses.yaml#/components/responses/NotFound'
-        '405': #Not Allowed
-          $ref: 'schemas/commonResponses.yaml#/components/responses/NotAllowed'
-        default: #unexpected
-          $ref: 'schemas/commonResponses.yaml#/components/responses/Unexpected'
-  /seller/order/confirm:
-    post:
-      tags:
-        - Seller
-      summary: Allows the seller to respond to an order or order change request with a confirmed booked confirmation
-      description: >-
-        The endpoint resides on the buyer side to allow the seller to send a confirmation<br/>
-        regarding the successful processing of previously submitted order.<br/>
-        originalTransactionId is required for Audit Trail.
-      operationId: orderConfirmation
-      requestBody:
-        description: Order Confirmation
-        required: true
-        content:
-          application/json:
-            schema:
-              $ref: 'schemas/ordersSchemas.yaml#/components/schemas/SellerOrderConfirm'
-      responses:
-        '200': #OK
-          $ref: 'schemas/commonResponses.yaml#/components/responses/Success'
-        '400': #Bad Request
-          $ref: 'schemas/commonResponses.yaml#/components/responses/BadRequest'
-        '401': #Unauthorized
-          $ref: 'schemas/commonResponses.yaml#/components/responses/Unauthorized'
-        '403': #Forbidden
-          $ref: 'schemas/commonResponses.yaml#/components/responses/Forbidden'
-        '404': #Not Found
-          $ref: 'schemas/commonResponses.yaml#/components/responses/NotFound'
-        default: #unexpected
-          $ref: 'schemas/commonResponses.yaml#/components/responses/Unexpected'
-  /seller/order/reject:
-    post:
-      tags:
-        - Seller
-      summary: Reject a previously submitted order or order change
-      description: >-
-        Allows the seller to reject a new order or order change request; seller must respond back with rejection comments
-        The endpoint resides on the buyer side to allow the seller to send a reject (all or None)<br/>
-        regarding the rejection  of previously submitted order.<br/>
-        originalTransactionId is required for Audit Trail.
-      operationId: orderReject
-      requestBody:
-        description: Order Rejection
-        required: true
-        content:
-          application/json:
-            schema:
-              $ref: 'schemas/ordersSchemas.yaml#/components/schemas/SellerOrderReject'
-      responses:
-        '200': #OK
-          $ref: 'schemas/commonResponses.yaml#/components/responses/Success'
-        '400': #Bad Request
-          $ref: 'schemas/commonResponses.yaml#/components/responses/BadRequest'
-        '401': #Unauthorized
-          $ref: 'schemas/commonResponses.yaml#/components/responses/Unauthorized'
-        '403': #Forbidden
-          $ref: 'schemas/commonResponses.yaml#/components/responses/Forbidden'
-        '404': #Not Found
-          $ref: 'schemas/commonResponses.yaml#/components/responses/NotFound'
-        '405': #Not Allowed
-          $ref: 'schemas/commonResponses.yaml#/components/responses/NotAllowed'
-        default: #unexpected
->>>>>>> 09ced227
           $ref: 'schemas/commonResponses.yaml#/components/responses/Unexpected'
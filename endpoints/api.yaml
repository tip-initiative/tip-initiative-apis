openapi: "3.0.0"
info:
  version: 5.1.0
  title: Trading Interface Automation Framework For Local TV Transactions.
  description: |
    # Television Interface Practices Initiative (TIP)

    Trading Interface Automation Framework For Local TV Transactions.

    ## Confidentiality Note

    The detailed Workflow and API Framework in this document has been
    synthesized from several technology vendor contributions. The contributions
    highlighted the broad adoption of commonly used specs and in some cases,
    there was an original work contribution from the TIP Initiative and
    Frontrow Advisory.  The TIP Initiative has thoroughly reviewed this
    document to ensure details have been appropriately abstracted and
    synthesized.  This report does not include any specific proprietary work
    from a single technology vendor or source.

    ## Version History

    | Version | Date | Description | Author |
    |---------|------|-------------|--------|
    | Release 5.1.0 | August 13, 2020 | Release 5.1.0 | Frontrow Advisory |
    | Release 5.0.0 | May 5, 2020 | Release 5.0.0 | Frontrow Advisory |
    | Release 4.0 | May 16, 2019 | Release 4.0 (WORKING DRAFT) | Frontrow Advisory |
    | Release 3.1 | February 1, 2019 | Release 3.1 | Frontrow Advisory |
    | Release 3.0 | August 22, 2018 | Release 3.0 | Frontrow Advisory |
    | Draft 2.1 | June 29, 2018 | Initial Draft Phase 2.1 | Frontrow Advisory |
    | Release 2.0 | April 6, 2017 | Release |  Frontrow Advisory |
    | Draft 1.1 | February 22, 2017 | Initial Draft Phase 2 | Frontrow Advisory |
    | Release 1.0 | November 11, 2017 | Release | Frontrow Advisory |
    | Draft | October 9, 2017 | Revised Draft | Frontrow Advisory |
    | Draft | September 25, 2017 | Initial Draft | Frontrow Advisory |

    ## Release 5.1.0 Notes

    | Changes from Release 5.0.0 to Release 5.1.0 |
    |---------------------------------------------|
    | Added Transaction Type guidelines to framework |
    | Added new section to each tab to indicate the valid methods |
    | Added new common object to support budgetAllocations by budget type |
    | Added new common object to support budget amount and optional budgetAllocation common object |
    | Changed the budget property in RFP from Property to Object |
    | Added new budget common object to Proposal and Order |
    | Added new BuyerProposals to framework to support buyer change requests to a seller's proposal |
    | Changed SellerMakegoodOffers to support an array of preemptDetails and makegoodOfferDetails with the option to link preempt details to makegood offer or makegood offer(s) to preempt detail e.g. 1:1, 2:1, etc. |
    | Added external comments to the SalesElementTransactionInventory and SalesElementTransactionDate that may be used for overall comments and/or the change request rationale to a proposal or order |
    | Changed dealYear property in Proposal and Order from Integer to String |
    | Added new section to each tab to indicate the valid response codes |
    | Added mediaoutlet object to BuyerMakegoodGuidelines |
    | Added SellerImpressions (Video/OTT) |
    | Added new common objects to framework to support SellerImpressions |
    | Added JSON examples to Github |
    | Renamed several endpoint names to plural (Avails, RFPs, Proposals, Orders, Invoices) to follow OpenAPI naming conventions |
    | Added salesOffice to Contact common object |
    | Added SellerCommercialInstructions to the framework to support confirm or reject of commercial instructions |
    | BuyerOrderRecall - Now included in BuyerOrder |
    | SellerOrderConfirm - Now included in SellerOrder (NEW) |
    | SellerOrderReject - Now included in SellerOrder (NEW) |
    | SellerMakegoodRecall - Now included in SellerMakegoodOffer |
    | BuyerMakegoodConfirm - Now included in BuyerMakegoodOffer (NEW) |
    | BuyerMakegoodReject - Now included in BuyerMakegoodOffer (NEW) |
    | Changed ratingSource and ratingStream in the AudienceSegment common object from enums to strings |
    | Added type to the audiencePricingMetric common object that identifies the type of audience and /or pricing being provided (Selling, Actual or Projection) |
    | Added Report Window to Impressions |
    | Added new examples section |

    ## Release 5.0.0 Notes

    | Changes from Release 4.2.0 to Release 5.0.0 | Source |
    |-------------------------------------------|--------|
    | Applied consistent style to Framework including lowerCamelCase | Vendor feedback |
    | SalesElement structures to define product catalog to support inventory avails and transactions | Vendor feedback |
    | Vendor sign-off of updates to Logtimes, Commercial Instructions, Invoices | Frontrow Advisory |
    | Implemented TimePeriod object | Vendor feedback |
    | Interface titles (tabs names) refer to "sender/" and "interface" (e.g. "seller/ Logtimes") | Vendor feedback |
    | Transitioned to DateTime in order to support Broadcast Date and Calendar Date/Time military (HH:MM:SS 24hrs) | Vendor feedback |
    | Changed TransactionId to a GUID | Vendor feedback |
    | Created common objects: <ul><li>audienceSegmentDetail</li><li>pricingMetricOption</li><li>audiencePricingMetricUniverse</li><li>currency</li><li>ratecard</li><li>dateTime</li><li>timePeriod</li><li>dayDistribution</li><li>inventoryPosition</li><li>inventoryType</li></ul> | Vendor feedback |

    ### Updated Buyer endpoints:

    * /buyer/commercialInstructions

    ### New Buyer endpoints:

    * /buyer/inventoryAvails (request)
    * /buyer/RFP
    * /buyer/order

    ### Updated Seller endpoints:

    * /seller/logtimes
    * /seller/invoice

    ### New Seller endpoints:

    * /seller/inventoryAvails (response)
    * /seller/proposal
    * /seller/orderConfirmReject

    ## General Glossary

    | Term | Definition |
    |------|------------|
    | Advanced TV | Television paired with technology that allows for new features, components or uses Addressable, programmatic, over-the-top (OTT) and interactive are all subsets of advanced TV. |
    | Application Program Interface (API) | A set of routines, protocols, and tools for building software applications. The API specifies how software components should interact and are the building blocks to integrate systems and platforms to access data and perform operations. |
    | Alternate ID (AD ID) | A unique identifier for commercial copy assigned to most commercials by advertising agencies. |
    | Automated Ad Buying | Or programmatic, typically refers to the use of software to purchase digital advertising, as opposed to the traditional process that involves RFPs, human negotiations and manual insertion orders. The challenge for traditional media companies is the complexity of the process and terminology in digital programmatic. It’s basically using machines to buy ads. |
    | Air Date | Traditional linear broadcast of a commercial; also refers to the exact date that the commercial spot ran. |
    | Avail | Remaining unsold units of time for sale within a container, |
    | Bookend | A scheduling constraint defined for a pair of units on the same deal wherein the one unit should air in the first slot of a break and the second should air in the last slot of the same break. |
    | Brand | Name used to distinguish one product from its competitors. It can apply to a single product, an entire product line, or even a company. |
    | Cancellation Options | Included as part of national upfront negotiations that indicate a date and dollar amount by quarter in which the buyer may choose to exercise the cancellation of dollars. Movie accounts may have rolling cancellation dates |
    | Composition Index | Measures the concentration of a particular target group of consumers on a given website or ad network, compared to the concentration of that target in the total Internet population. |
    | CPM | Cost Per thousand - The cost of advertising per thousand potential customers reached by a given broadcast advertisement. |
    | CPP | Cost Per Rating Point - The cost of reaching one percent of the target audience within a specified geographic area. Used by many media planners in developing, setting, and allocating rating point goals for marketing budgets. |
    | Creative | Another name for commercial. |
    | Demographic (Demo) | Division of the audience into various segments. |
    | Data Management Platform (DMP) | Software that collects and organizes either a buyer’s or seller’s first-party audience data from its website or station feed to improve audience segmentation and enable targeting. |
    | Demand Side Platform (DSP) | Software platform that feeds a buyer’s media specifications onto an exchange, manages multiple exchange accounts and bids across those accounts. |
    | Electronic Data Interchange (EDI) | A communication technology used to transmit data from one system to another as a batch file exchange process. |
    | Estimate  | Reference code used in buying systems for reconciliation |
    | Equivalized | Units whose impressions are weighted down or up from 30-second impressions based on their ratio of their length to 30 seconds. For example, if a selling title has projected 30-second impressions of 50,000 for a particular demo, equivalized impressions for a 15-second unit would be 25,000 and for a 60-second unit would be 100,000. |
    | Goals | Goals are usually defined by the buyer at the time of the RPF and used as part of the negotiations between the buyer and seller. Goals could be as broad as overall campaign goal or broken down further into various segments, which usually are daypart. |
    | Interstitial | One of a series of short items broadcast between program segments. This term can refer to promos, vignettes, or any other short form of programming |
    | Inventory Type | Type of advertising inventory "commercials" |
    | Linear TV | A term used for real-time television services that are transmitted on a schedule. Most TV programs originate as linear TV but may become time-shifted for later viewing. |
    | Media Outlet | Station or network (seller) |
    | Piggyback | Back-to-back scheduling of two or more brand commercials of one advertiser in network or spot positions. |
    | Preemption | A term used when a unit does not air as originally scheduled. |
    | Private Marketplace | Programmatic trading environment in which a publisher makes available a segment of inventory to an advertiser at a defined price. |
    | Programmatic TV (PTV): | An automated, technology- or data-driven method of buying linear TV |
    | Rating Source | The rating source and data stream for the audience actuals e.g. Program Live, Commercial Rating +3, etc. |
    | Reach & Frequency | Number of households exposed to a broadcast media schedule (reach) multiplied by the number of time they are exposed (frequency). The result indicates total potential audience exposure in a given geographical area. |
    | Sandwich |
    | Service or Web Service | A software system designed to support interoperable machine-to-machine interaction over a network. |
    | Supply Side Platform (SSP) | Software platform that feeds a station’s inventory onto the Exchange and allows the station to manage their ad impressions and to maximize revenue. |
    | Time Separation | A limitation on an ad sales deal that requires units to be separated from themselves or other units in the same primary product category or for the same advertiser by a specified length of time; this may be by unit length or across lengths |
    | Trading Desk | The team executing the buys using a DSP. |
    | Universe | The total number of persons/homes in a given population. There are multiple types of universe e.g. Total US, cable coverage, market, zip code, etc. |
    | Upfront | A term indicating that an advertiser has purchased advertising for the coming broadcast year in an early buying season, typically for the benefit of lower rates and CPM guarantees |
    | Vignette | Any short item of programming that can be inserted in a program break. See also interstitial. |
    | VPVH | Viewers per viewing household – more common in national buys. |
  termsOfService: http://placeholderdomain.io/terms/
  contact:
    name: TIP Initiative
    email: tipinitiative@frontrowadvisory.com
    url: http://placeholderdomain.io
  license:
    name: MIT
    url: https://opensource.org/licenses/MIT
servers:
  - url: http://placeholderdomain.io
security:
  - bearerAuth: []
paths:
  /buyer/inventoryAvails:
    $ref: 'inventoryAvails.yaml#/paths/~1buyer~1inventoryAvails'
  /seller/inventoryAvails:
    $ref: 'inventoryAvails.yaml#/paths/~1seller~1inventoryAvails'
  /buyer/rfps:
    $ref: 'rfps.yaml#/paths/~1buyer~1rfps'
  /seller/proposals:
    $ref: 'proposal.yaml#/paths/~1seller~1proposals'
  /buyer/proposals:
    $ref: 'proposal.yaml#/paths/~1buyer~1proposals'
  /buyer/orders:
    $ref: 'orders.yaml#/paths/~1buyer~1orders'
  /seller/orders:
    $ref: 'orders.yaml#/paths/~1seller~1orders'
  /buyer/commercialInstructions:
    $ref: 'commercialInstructions.yaml#/paths/~1buyer~1commercialInstructions'
  /seller/commercialInstructions:
    $ref: 'commercialInstructions.yaml#/paths/~1seller~1commercialInstructions'
  /seller/makegood/guidelines:
    $ref: 'makegoods.yaml#/paths/~1seller~1makegood~1guidelines'
  /buyer/makegood/guidelines:
    $ref: 'makegoods.yaml#/paths/~1buyer~1makegood~1guidelines'
  /seller/makegood/offers:
    $ref: 'makegoods.yaml#/paths/~1seller~1makegood~1offers'
  /buyer/makegood/offers:
    $ref: 'makegoods.yaml#/paths/~1buyer~1makegood~1offers'
  /seller/impressions:
    $ref: 'impressions.yaml#/paths/~1seller~1impressions'
  /seller/logtimes:
    $ref: 'logTimes.yaml#/paths/~1seller~1logtimes'
  /seller/invoices:
    $ref: 'invoice.yaml#/paths/~1seller~1invoices'
components:
  securitySchemes:
    bearerAuth:
      type: http
      scheme: bearer
      bearerFormat: JWT
<<<<<<< HEAD
    schemas:
      $ref: './schemas/_index.yaml'
    responses:
      $ref: './schemas/_responses.yaml'
=======
  # schemas:
  #   $ref: './schemas/_index.yaml'
  # responses:
  #   $ref: './schemas/_responses.yaml'
>>>>>>> f2641f10
<|MERGE_RESOLUTION|>--- conflicted
+++ resolved
@@ -195,14 +195,7 @@
       type: http
       scheme: bearer
       bearerFormat: JWT
-<<<<<<< HEAD
     schemas:
       $ref: './schemas/_index.yaml'
     responses:
       $ref: './schemas/_responses.yaml'
-=======
-  # schemas:
-  #   $ref: './schemas/_index.yaml'
-  # responses:
-  #   $ref: './schemas/_responses.yaml'
->>>>>>> f2641f10

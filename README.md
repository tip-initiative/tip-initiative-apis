# tip-initiative-apis
Repository of the current TIP APIs

<<<<<<< HEAD
TIP is an industry work group dedicated to promoting open interfaces to streamline advertising transactions for local TV broadcasters and their media agency partners. The consortium is formed of local television broadcasters including E.W. Scripps, Fox Television Stations, Graham Media Group, Gray Television, Hearst Television, NBC & Telemundo Owned Stations, Nexstar Media Group, Sinclair Broadcast Group, and TEGNA. 

The goal of TIP is to accelerate automation of spot television and to streamline transactions and reduce the reconciliation burdens on buyer and seller. TIP aims to foster interoperability between system providers to create the broadest access to local television supply and demand. The TVB, the trade association representing local broadcast television, provides a repository for the TIP Initiative’s work and open access for industry partners at TVB.org/TIP. [*](https://www.tvb.org/Default.aspx?TabID=2159) 

This Github repository houses the technical Open API Specification 3.0 (OAS3) files that reflect the TIP Framework in the Google document located [here](https://docs.google.com/spreadsheets/d/1J1v6ol6hSEWSlUPF4ZPMq-TMc_See3ZprvwjS_HqZic/edit#gid=221363020).
=======
TIP is an industry work group dedicated to promoting open interfaces to streamline advertising transactions for local TV broadcasters and their media agency partners. The consortium is formed of local television broadcasters including Graham Media Group, Gray Television, Hearst Television, NBC & Telemundo Owned Stations, Nexstar Media Group, Sinclair Broadcast Group, TEGNA and Tribune Media. 

The goal of TIP is to accelerate automation of spot television and to streamline transactions and reduce the reconciliation burdens on buyer and seller. TIP aims to foster interoperability between system providers to create the broadest access to local television supply and demand. The TVB, the trade association representing local broadcast television, provides a repository for the TIP Initiative’s work and open access for industry partners at TVB.org/TIP. [*](https://www.tvb.org/Default.aspx?TabID=2159) 

This repository houses the technical Open API Specification 3.0 (OAS3) files that reflect the Google document located [here](https://docs.google.com/spreadsheets/d/1J1v6ol6hSEWSlUPF4ZPMq-TMc_See3ZprvwjS_HqZic/edit#gid=221363020).
>>>>>>> 9838e12a

If you would like to contribute, please see [this wiki page](https://github.com/tip-initiative/tip-initiative-apis/wiki) to get you started.<|MERGE_RESOLUTION|>--- conflicted
+++ resolved
@@ -1,18 +1,11 @@
 # tip-initiative-apis
 Repository of the current TIP APIs
 
-<<<<<<< HEAD
 TIP is an industry work group dedicated to promoting open interfaces to streamline advertising transactions for local TV broadcasters and their media agency partners. The consortium is formed of local television broadcasters including E.W. Scripps, Fox Television Stations, Graham Media Group, Gray Television, Hearst Television, NBC & Telemundo Owned Stations, Nexstar Media Group, Sinclair Broadcast Group, and TEGNA. 
 
 The goal of TIP is to accelerate automation of spot television and to streamline transactions and reduce the reconciliation burdens on buyer and seller. TIP aims to foster interoperability between system providers to create the broadest access to local television supply and demand. The TVB, the trade association representing local broadcast television, provides a repository for the TIP Initiative’s work and open access for industry partners at TVB.org/TIP. [*](https://www.tvb.org/Default.aspx?TabID=2159) 
 
 This Github repository houses the technical Open API Specification 3.0 (OAS3) files that reflect the TIP Framework in the Google document located [here](https://docs.google.com/spreadsheets/d/1J1v6ol6hSEWSlUPF4ZPMq-TMc_See3ZprvwjS_HqZic/edit#gid=221363020).
-=======
-TIP is an industry work group dedicated to promoting open interfaces to streamline advertising transactions for local TV broadcasters and their media agency partners. The consortium is formed of local television broadcasters including Graham Media Group, Gray Television, Hearst Television, NBC & Telemundo Owned Stations, Nexstar Media Group, Sinclair Broadcast Group, TEGNA and Tribune Media. 
 
-The goal of TIP is to accelerate automation of spot television and to streamline transactions and reduce the reconciliation burdens on buyer and seller. TIP aims to foster interoperability between system providers to create the broadest access to local television supply and demand. The TVB, the trade association representing local broadcast television, provides a repository for the TIP Initiative’s work and open access for industry partners at TVB.org/TIP. [*](https://www.tvb.org/Default.aspx?TabID=2159) 
-
-This repository houses the technical Open API Specification 3.0 (OAS3) files that reflect the Google document located [here](https://docs.google.com/spreadsheets/d/1J1v6ol6hSEWSlUPF4ZPMq-TMc_See3ZprvwjS_HqZic/edit#gid=221363020).
->>>>>>> 9838e12a
 
 If you would like to contribute, please see [this wiki page](https://github.com/tip-initiative/tip-initiative-apis/wiki) to get you started.